--- conflicted
+++ resolved
@@ -27,20 +27,12 @@
 dependencies {
     implementation project(':support-base')
 
-<<<<<<< HEAD
-    implementation Dependencies.kotlin_stdlib
-    implementation Dependencies.kotlin_coroutines
-    implementation Dependencies.androidx_annotation
-    implementation Dependencies.androidx_core
-    implementation Dependencies.androidx_core_ktx
-    implementation Dependencies.google_material
-=======
     implementation ComponentsDependencies.kotlin_stdlib
     implementation ComponentsDependencies.kotlin_coroutines
     implementation ComponentsDependencies.androidx_annotation
     implementation ComponentsDependencies.androidx_core
     implementation ComponentsDependencies.androidx_core_ktx
->>>>>>> 481768ce
+    implementation ComponentsDependencies.google_material
 
     // We expose the app-compat as API so that consumers get access to the Lifecycle classes automatically
     api ComponentsDependencies.androidx_appcompat
