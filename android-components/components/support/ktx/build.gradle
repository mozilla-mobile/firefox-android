/* This Source Code Form is subject to the terms of the Mozilla Public
 * License, v. 2.0. If a copy of the MPL was not distributed with this
 * file, You can obtain one at http://mozilla.org/MPL/2.0/. */

apply plugin: 'com.android.library'
apply plugin: 'kotlin-android'

android {
    compileSdkVersion config.compileSdkVersion

    defaultConfig {
        minSdkVersion config.minSdkVersion
        targetSdkVersion config.targetSdkVersion

        testInstrumentationRunner "androidx.test.runner.AndroidJUnitRunner"
    }

    buildTypes {
        release {
            minifyEnabled false
            proguardFiles getDefaultProguardFile('proguard-android.txt'), 'proguard-rules.pro'
        }
    }

    namespace 'mozilla.components.support.ktx'
}

tasks.withType(org.jetbrains.kotlin.gradle.tasks.KotlinCompile).all {
    kotlinOptions.freeCompilerArgs += [
        "-opt-in=kotlinx.coroutines.FlowPreview",
        "-opt-in=kotlinx.coroutines.ExperimentalCoroutinesApi"
    ]
}

dependencies {
    implementation project(':support-base')
    implementation project(':support-utils')
    implementation project(':lib-publicsuffixlist')

<<<<<<< HEAD
    implementation Dependencies.androidx_core
    implementation Dependencies.androidx_core_ktx
    implementation Dependencies.kotlin_stdlib
    implementation Dependencies.kotlin_coroutines
    implementation Dependencies.google_material
=======
    implementation ComponentsDependencies.androidx_core
    implementation ComponentsDependencies.androidx_core_ktx
    implementation ComponentsDependencies.kotlin_stdlib
    implementation ComponentsDependencies.kotlin_coroutines
>>>>>>> 481768ce

    testImplementation project(':support-test')
    testImplementation project(':support-test-fakes')

    androidTestImplementation project(':support-android-test')
    androidTestImplementation ComponentsDependencies.androidx_test_core
    androidTestImplementation ComponentsDependencies.androidx_test_runner
    
    testImplementation ComponentsDependencies.androidx_test_core
    testImplementation ComponentsDependencies.androidx_test_junit
    testImplementation ComponentsDependencies.kotlin_reflect
    testImplementation ComponentsDependencies.testing_coroutines
    testImplementation ComponentsDependencies.testing_robolectric
    testImplementation ComponentsDependencies.testing_mockito

    androidTestImplementation project(':support-android-test')
    androidTestImplementation ComponentsDependencies.androidx_test_core
    androidTestImplementation ComponentsDependencies.androidx_test_runner
    androidTestImplementation ComponentsDependencies.androidx_test_rules
    androidTestImplementation ComponentsDependencies.androidx_test_junit
}

apply from: '../../../android-lint.gradle'
apply from: '../../../publish.gradle'
ext.configurePublish(config.componentsGroupId, archivesBaseName, project.ext.description)<|MERGE_RESOLUTION|>--- conflicted
+++ resolved
@@ -37,18 +37,11 @@
     implementation project(':support-utils')
     implementation project(':lib-publicsuffixlist')
 
-<<<<<<< HEAD
-    implementation Dependencies.androidx_core
-    implementation Dependencies.androidx_core_ktx
-    implementation Dependencies.kotlin_stdlib
-    implementation Dependencies.kotlin_coroutines
-    implementation Dependencies.google_material
-=======
     implementation ComponentsDependencies.androidx_core
     implementation ComponentsDependencies.androidx_core_ktx
     implementation ComponentsDependencies.kotlin_stdlib
     implementation ComponentsDependencies.kotlin_coroutines
->>>>>>> 481768ce
+    implementation ComponentsDependencies.google_material
 
     testImplementation project(':support-test')
     testImplementation project(':support-test-fakes')
