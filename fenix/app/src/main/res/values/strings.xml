<?xml version="1.0" encoding="utf-8" standalone="yes"?><!-- This Source Code Form is subject to the terms of the Mozilla Public
   - License, v. 2.0. If a copy of the MPL was not distributed with this
   - file, You can obtain one at http://mozilla.org/MPL/2.0/. -->
<resources xmlns:tools="http://schemas.android.com/tools"  xmlns:moz="http://mozac.org/tools">
    <!-- App name for private browsing mode. The first parameter is the name of the app defined in app_name (for example: Fenix)-->
    <string name="app_name_private_5">Private %s</string>
    <!-- App name for private browsing mode. The first parameter is the name of the app defined in app_name (for example: Fenix)-->
    <string name="app_name_private_4">%s (Private)</string>

    <!-- Home Fragment -->
    <!-- Content description (not visible, for screen readers etc.): "Three dot" menu button. -->
    <string name="content_description_menu">More options</string>
    <!-- Content description (not visible, for screen readers etc.): "Private Browsing" menu button. -->
    <string name="content_description_private_browsing_button">Enable private browsing</string>
    <!-- Content description (not visible, for screen readers etc.): "Private Browsing" menu button. -->
    <string name="content_description_disable_private_browsing_button">Disable private browsing</string>
    <!-- Placeholder text shown in the search bar before a user enters text for the default engine -->
    <string name="search_hint">Search or enter address</string>
    <!-- Placeholder text shown in the search bar before a user enters text for a general engine -->
    <string name="search_hint_general_engine">Search the web</string>
    <!-- Placeholder text shown in search bar when using history search -->
    <string name="history_search_hint">Search history</string>
    <!-- Placeholder text shown in search bar when using bookmarks search -->
    <string name="bookmark_search_hint">Search bookmarks</string>
    <!-- Placeholder text shown in search bar when using tabs search -->
    <string name="tab_search_hint">Search tabs</string>
    <!-- Placeholder text shown in the search bar when using application search engines -->
    <string name="application_search_hint">Enter search terms</string>
    <!-- No Open Tabs Message Description -->
    <string name="no_open_tabs_description">Your open tabs will be shown here.</string>
    <!-- No Private Tabs Message Description -->
    <string name="no_private_tabs_description">Your private tabs will be shown here.</string>
    <!-- Tab tray multi select title in app bar. The first parameter is the number of tabs selected -->
    <string name="tab_tray_multi_select_title">%1$d selected</string>
    <!-- Label of button in create collection dialog for creating a new collection  -->
    <string name="tab_tray_add_new_collection">Add new collection</string>
    <!-- Label of editable text in create collection dialog for naming a new collection  -->
    <string name="tab_tray_add_new_collection_name">Name</string>
    <!-- Label of button in save to collection dialog for selecting a current collection  -->
    <string name="tab_tray_select_collection">Select collection</string>
    <!-- Content description for close button while in multiselect mode in tab tray -->
    <string name="tab_tray_close_multiselect_content_description">Exit multiselect mode</string>
    <!-- Content description for save to collection button while in multiselect mode in tab tray -->
    <string name="tab_tray_collection_button_multiselect_content_description">Save selected tabs to collection</string>
    <!-- Content description on checkmark while tab is selected in multiselect mode in tab tray -->
    <string name="tab_tray_multiselect_selected_content_description">Selected</string>

    <!-- Home - Recently saved bookmarks -->
    <!-- Title for the home screen section with recently saved bookmarks. -->
    <string name="recently_saved_title">Recently saved</string>
    <!-- Content description for the button which navigates the user to show all of their saved bookmarks. -->
    <string name="recently_saved_show_all_content_description_2">Show all saved bookmarks</string>
    <!-- Text for the menu button to remove a recently saved bookmark from the user's home screen -->
    <string name="recently_saved_menu_item_remove">Remove</string>

    <!-- About content. The first parameter is the name of the application. (For example: Fenix) -->
    <string name="about_content">%1$s is produced by Mozilla.</string>

    <!-- Private Browsing -->
    <!-- Explanation for private browsing displayed to users on home view when they first enable private mode
        The first parameter is the name of the app defined in app_name (for example: Fenix) -->
    <string name="private_browsing_placeholder_description_2">
        %1$s clears your search and browsing history from private tabs when you close them or quit the app. While this doesn’t make you anonymous to websites or your internet service provider, it makes it easier to keep what you do online private from anyone else who uses this device.</string>
    <string name="private_browsing_common_myths">
       Common myths about private browsing
    </string>

    <!-- True Private Browsing Mode -->
    <!-- Title for info card on private homescreen in True Private Browsing Mode. -->
    <string name="felt_privacy_desc_card_title">Leave no traces on this device</string>
    <!-- Explanation for private browsing displayed to users on home view when they first enable
        private mode in our new Total Private Browsing mode.
        The first parameter is the name of the app defined in app_name (for example: Firefox Nightly)
        The second parameter is the clickable link text in felt_privacy_info_card_subtitle_link_text -->
    <string name="felt_privacy_info_card_subtitle_2">%1$s deletes your cookies, history, and site data when you close all your private tabs. %2$s</string>
    <!-- Clickable portion of the explanation for private browsing that links the user to our
        about privacy page.
        This string is used in felt_privacy_info_card_subtitle as the second parameter.-->
    <string name="felt_privacy_info_card_subtitle_link_text">Who might be able to see my activity?</string>

    <!-- Private mode shortcut "contextual feature recommendation" (CFR) -->
    <!-- Text for the Private mode shortcut CFR message for adding a private mode shortcut to open private tabs from the Home screen -->
    <string name="private_mode_cfr_message_2">Launch your next private tab in one tap.</string>
    <!-- Text for the positive button to accept adding a Private Browsing shortcut to the Home screen -->
    <string name="private_mode_cfr_pos_button_text">Add to Home screen</string>
    <!-- Text for the negative button to decline adding a Private Browsing shortcut to the Home screen -->
    <string name="cfr_neg_button_text">No thanks</string>

    <!-- Open in App "contextual feature recommendation" (CFR) -->
    <!-- Text for the info message. The first parameter is the name of the application.-->
    <string name="open_in_app_cfr_info_message_2">You can set %1$s to automatically open links in apps.</string>
    <!-- Text for the positive action button -->
    <string name="open_in_app_cfr_positive_button_text">Go to settings</string>
    <!-- Text for the negative action button -->
    <string name="open_in_app_cfr_negative_button_text">Dismiss</string>

    <!-- Total cookie protection "contextual feature recommendation" (CFR) -->
    <!-- Text for the message displayed in the contextual feature recommendation popup promoting the total cookie protection feature. -->
    <string name="tcp_cfr_message">Our most powerful privacy feature yet isolates cross-site trackers.</string>
    <!-- Text displayed that links to website containing documentation about the "Total cookie protection" feature. -->
    <string name="tcp_cfr_learn_more">Learn about Total Cookie Protection</string>

    <!-- Private browsing erase action "contextual feature recommendation" (CFR) -->
    <!-- Text for the message displayed in the contextual feature recommendation popup promoting the erase private browsing feature. -->
    <string name="erase_action_cfr_message">Tap here to start a fresh private session. Delete your history, cookies — everything.</string>


    <!-- Text for the info dialog when camera permissions have been denied but user tries to access a camera feature. -->
    <string name="camera_permissions_needed_message">Camera access needed. Go to Android settings, tap permissions, and tap allow.</string>
    <!-- Text for the positive action button to go to Android Settings to grant permissions. -->
    <string name="camera_permissions_needed_positive_button_text">Go to settings</string>
    <!-- Text for the negative action button to dismiss the dialog. -->
    <string name="camera_permissions_needed_negative_button_text">Dismiss</string>

    <!-- Text for the banner message to tell users about our auto close feature. -->
    <string name="tab_tray_close_tabs_banner_message">Set open tabs to close automatically that haven’t been viewed in the past day, week, or month.</string>
    <!-- Text for the positive action button to go to Settings for auto close tabs. -->
    <string name="tab_tray_close_tabs_banner_positive_button_text">View options</string>
    <!-- Text for the negative action button to dismiss the Close Tabs Banner. -->
    <string name="tab_tray_close_tabs_banner_negative_button_text">Dismiss</string>
    <!-- Text for the banner message to tell users about our inactive tabs feature. -->
    <string name="tab_tray_inactive_onboarding_message">Tabs you haven’t viewed for two weeks get moved here.</string>
    <!-- Text for the action link to go to Settings for inactive tabs. -->
    <string name="tab_tray_inactive_onboarding_button_text">Turn off in settings</string>
    <!-- Text for title for the auto-close dialog of the inactive tabs. -->
    <string name="tab_tray_inactive_auto_close_title">Auto-close after one month?</string>
    <!-- Text for the body for the auto-close dialog of the inactive tabs.
        The first parameter is the name of the application.-->
    <string name="tab_tray_inactive_auto_close_body_2">%1$s can close tabs you haven’t viewed over the past month.</string>
    <!-- Content description for close button in the auto-close dialog of the inactive tabs. -->
    <string name="tab_tray_inactive_auto_close_button_content_description">Close</string>

    <!-- Text for turn on auto close tabs button in the auto-close dialog of the inactive tabs. -->
    <string name="tab_tray_inactive_turn_on_auto_close_button_2">Turn on auto-close</string>


    <!-- Home screen icons - Long press shortcuts -->
    <!-- Shortcut action to open new tab -->
    <string name="home_screen_shortcut_open_new_tab_2">New tab</string>
    <!-- Shortcut action to open new private tab -->
    <string name="home_screen_shortcut_open_new_private_tab_2">New private tab</string>
    <!-- Shortcut action to open Passwords screens -->
    <string name="home_screen_shortcut_open_password_screen">Passwords shortcut</string>

    <!-- Recent Tabs -->
    <!-- Header text for jumping back into the recent tab in the home screen -->
    <string name="recent_tabs_header">Jump back in</string>
    <!-- Button text for showing all the tabs in the tabs tray -->
    <string name="recent_tabs_show_all">Show all</string>
    <!-- Content description for the button which navigates the user to show all recent tabs in the tabs tray. -->
    <string name="recent_tabs_show_all_content_description_2">Show all recent tabs button</string>
    <!-- Text for button in synced tab card that opens synced tabs tray -->
    <string name="recent_tabs_see_all_synced_tabs_button_text">See all synced tabs</string>
    <!-- Accessibility description for device icon used for recent synced tab -->
    <string name="recent_tabs_synced_device_icon_content_description">Synced device</string>
    <!-- Text for the dropdown menu to remove a recent synced tab from the homescreen -->
    <string name="recent_synced_tab_menu_item_remove">Remove</string>
    <!-- Text for the menu button to remove a grouped highlight from the user's browsing history
         in the Recently visited section -->
    <string name="recent_tab_menu_item_remove">Remove</string>

    <!-- History Metadata -->
    <!-- Header text for a section on the home screen that displays grouped highlights from the
         user's browsing history, such as topics they have researched or explored on the web -->
    <string name="history_metadata_header_2">Recently visited</string>
    <!-- Text for the menu button to remove a grouped highlight from the user's browsing history
         in the Recently visited section -->
    <string name="recently_visited_menu_item_remove">Remove</string>
    <!-- Content description for the button which navigates the user to show all of their history. -->
    <string name="past_explorations_show_all_content_description_2">Show all past explorations</string>

    <!-- Browser Fragment -->
    <!-- Content description (not visible, for screen readers etc.): Navigate backward (browsing history) -->
    <string name="browser_menu_back">Back</string>
    <!-- Content description (not visible, for screen readers etc.): Navigate forward (browsing history) -->
    <string name="browser_menu_forward">Forward</string>
    <!-- Content description (not visible, for screen readers etc.): Refresh current website -->
    <string name="browser_menu_refresh">Refresh</string>
    <!-- Content description (not visible, for screen readers etc.): Stop loading current website -->
    <string name="browser_menu_stop">Stop</string>
    <!-- Browser menu button that opens the addon manager -->
    <string name="browser_menu_add_ons">Add-ons</string>
    <!-- Browser menu button that opens account settings -->
    <string name="browser_menu_account_settings">Account info</string>
    <!-- Text displayed when there are no add-ons to be shown -->
    <string name="no_add_ons">No add-ons here</string>
    <!-- Browser menu button that sends a user to help articles -->
    <string name="browser_menu_help">Help</string>
    <!-- Browser menu button that sends a to a the what's new article -->
    <string name="browser_menu_whats_new">What’s new</string>
    <!-- Browser menu button that opens the settings menu -->
    <string name="browser_menu_settings">Settings</string>
    <!-- Browser menu button that opens a user's library -->
    <string name="browser_menu_library">Library</string>
    <!-- Browser menu toggle that requests a desktop site -->
    <string name="browser_menu_desktop_site">Desktop site</string>
    <!-- Browser menu button that reopens a private tab as a regular tab -->
    <string name="browser_menu_open_in_regular_tab">Open in regular tab</string>
    <!-- Browser menu toggle that adds a shortcut to the site on the device home screen. -->
    <string name="browser_menu_add_to_homescreen">Add to Home screen</string>
    <!-- Browser menu toggle that installs a Progressive Web App shortcut to the site on the device home screen. -->
    <string name="browser_menu_install_on_homescreen">Install</string>
    <!-- Content description (not visible, for screen readers etc.) for the Resync tabs button -->
    <string name="resync_button_content_description">Resync</string>
    <!-- Browser menu button that opens the find in page menu -->
    <string name="browser_menu_find_in_page">Find in page</string>
    <!-- Browser menu button that opens the translations dialog, which has options to translate the current browser page. -->
    <string name="browser_menu_translations">Translate page</string>
    <!-- Browser menu button that saves the current tab to a collection -->
    <string name="browser_menu_save_to_collection_2">Save to collection</string>
    <!-- Browser menu button that open a share menu to share the current site -->
    <string name="browser_menu_share">Share</string>
    <!-- Browser menu button shown in custom tabs that opens the current tab in Fenix
        The first parameter is the name of the app defined in app_name (for example: Fenix) -->
    <string name="browser_menu_open_in_fenix">Open in %1$s</string>
    <!-- Browser menu text shown in custom tabs to indicate this is a Fenix tab
        The first parameter is the name of the app defined in app_name (for example: Fenix) -->
    <string name="browser_menu_powered_by">POWERED BY %1$s</string>
    <!-- Browser menu text shown in custom tabs to indicate this is a Fenix tab
        The first parameter is the name of the app defined in app_name (for example: Fenix) -->
    <string name="browser_menu_powered_by2">Powered by %1$s</string>
    <!-- Browser menu button to put the current page in reader mode -->
    <string name="browser_menu_read">Reader view</string>
    <!-- Browser menu button content description to close reader mode and return the user to the regular browser -->
    <string name="browser_menu_read_close">Close reader view</string>
    <!-- Browser menu button to open the current page in an external app -->
    <string name="browser_menu_open_app_link">Open in app</string>
    <!-- Browser menu button to show reader view appearance controls e.g. the used font type and size -->
    <string name="browser_menu_customize_reader_view">Customize reader view</string>
    <!-- Browser menu label for adding a bookmark -->
    <string name="browser_menu_add">Add</string>
    <!-- Browser menu label for editing a bookmark -->
    <string name="browser_menu_edit">Edit</string>
    <!-- Button shown on the home page that opens the Customize home settings -->
    <string name="browser_menu_customize_home_1">Customize homepage</string>

    <!-- Browser Toolbar -->
    <!-- Content description for the Home screen button on the browser toolbar -->
    <string name="browser_toolbar_home">Home screen</string>
    <!-- Content description (not visible, for screen readers etc.): Erase button: Erase the browsing
         history and go back to the home screen. -->
    <string name="browser_toolbar_erase">Erase browsing history</string>
    <!-- Content description for the translate page toolbar button that opens the translations dialog when no translation has occurred. -->
    <string name="browser_toolbar_translate">Translate page</string>

    <!-- Locale Settings Fragment -->
    <!-- Content description for tick mark on selected language -->
    <string name="a11y_selected_locale_content_description">Selected language</string>
    <!-- Text for default locale item -->
    <string name="default_locale_text">Follow device language</string>
    <!-- Placeholder text shown in the search bar before a user enters text -->
    <string name="locale_search_hint">Search language</string>

    <!-- Search Fragment -->
    <!-- Button in the search view that lets a user search by scanning a QR code -->
    <string name="search_scan_button">Scan</string>
    <!-- Button in the search view when shortcuts are displayed that takes a user to the search engine settings -->
    <string name="search_shortcuts_engine_settings">Search engine settings</string>
    <!-- Button in the search view that lets a user navigate to the site in their clipboard -->
    <string name="awesomebar_clipboard_title">Fill link from clipboard</string>
    <!-- Button in the search suggestions onboarding that allows search suggestions in private sessions -->
    <string name="search_suggestions_onboarding_allow_button">Allow</string>
    <!-- Button in the search suggestions onboarding that does not allow search suggestions in private sessions -->
    <string name="search_suggestions_onboarding_do_not_allow_button">Don’t allow</string>
    <!-- Search suggestion onboarding hint title text -->
    <string name="search_suggestions_onboarding_title">Allow search suggestions in private sessions?</string>
    <!-- Search suggestion onboarding hint description text, first parameter is the name of the app defined in app_name (for example: Fenix)-->
    <string name="search_suggestions_onboarding_text">%s will share everything you type in the address bar with your default search engine.</string>
    <!-- Search engine suggestion title text. The first parameter is the name of the suggested engine-->
    <string name="search_engine_suggestions_title">Search %s</string>
    <!-- Search engine suggestion description text -->
    <string name="search_engine_suggestions_description">Search directly from the address bar</string>
    <!-- Menu option in the search selector menu to open the search settings -->
    <string name="search_settings_menu_item">Search settings</string>
    <!-- Header text for the search selector menu -->
    <string name="search_header_menu_item_2">This time search in:</string>
    <!-- Content description (not visible, for screen readers etc.): Search engine icon. The first parameter is the search engine name (for example: DuckDuckGo). -->
    <string name="search_engine_icon_content_description" tools:ignore="UnusedResources">%s search engine</string>

    <!-- Home onboarding -->
    <!-- Onboarding home screen popup dialog, shown on top of the Jump back in section. -->
    <string name="onboarding_home_screen_jump_back_contextual_hint_2">Meet your personalized homepage. Recent tabs, bookmarks, and search results will appear here.</string>
    <!-- Home onboarding dialog welcome screen title text. -->
    <string name="onboarding_home_welcome_title_2">Welcome to a more personal internet</string>
    <!-- Home onboarding dialog welcome screen description text. -->
    <string name="onboarding_home_welcome_description">More colors. Better privacy. Same commitment to people over profits.</string>
    <!-- Home onboarding dialog sign into sync screen title text. -->
    <string name="onboarding_home_sync_title_3">Switching screens is easier than ever</string>
    <!-- Home onboarding dialog sign into sync screen description text. -->
    <string name="onboarding_home_sync_description">Pick up where you left off with tabs from other devices now on your homepage.</string>
    <!-- Text for the button to continue the onboarding on the home onboarding dialog. -->
    <string name="onboarding_home_get_started_button">Get started</string>
    <!-- Text for the button to navigate to the sync sign in screen on the home onboarding dialog. -->
    <string name="onboarding_home_sign_in_button">Sign in</string>
    <!-- Text for the button to skip the onboarding on the home onboarding dialog. -->
    <string name="onboarding_home_skip_button">Skip</string>
    <!-- Onboarding home screen sync popup dialog message, shown on top of Recent Synced Tabs in the Jump back in section. -->
    <string name="sync_cfr_message">Your tabs are syncing! Pick up where you left off on your other device.</string>
    <!-- Content description (not visible, for screen readers etc.): Close button for the home onboarding dialog -->
    <string name="onboarding_home_content_description_close_button">Close</string>

    <!-- Notification pre-permission dialog -->
    <!-- Enable notification pre permission dialog title
        The first parameter is the name of the app defined in app_name (for example: Fenix) -->
    <string name="onboarding_home_enable_notifications_title" moz:removedIn="124" tools:ignore="UnusedResources">Notifications help you do more with %s</string>
    <!-- Enable notification pre permission dialog description with rationale
        The first parameter is the name of the app defined in app_name (for example: Fenix) -->
    <string name="onboarding_home_enable_notifications_description" moz:removedIn="124" tools:ignore="UnusedResources">Sync your tabs between devices, manage downloads, get tips about making the most of %s’s privacy protection, and more.</string>
    <!-- Text for the button to request notification permission on the device -->
    <string name="onboarding_home_enable_notifications_positive_button" moz:removedIn="124" tools:ignore="UnusedResources">Continue</string>
    <!-- Text for the button to not request notification permission on the device and dismiss the dialog -->
    <string name="onboarding_home_enable_notifications_negative_button" moz:removedIn="124" tools:ignore="UnusedResources">Not now</string>

    <!-- Juno first user onboarding flow experiment, strings are marked unused as they are only referenced by Nimbus experiments. -->
    <!-- Description for learning more about our privacy notice. -->
    <string name="juno_onboarding_privacy_notice_text">Firefox privacy notice</string>
    <!-- Description for learning more about our privacy notice. -->
<<<<<<< HEAD
    <string name="juno_onboarding_privacy_notice_text_2" moz:removedIn="125" tools:ignore="UnusedResources">Learn more in our privacy notice</string>
=======
    <string name="juno_onboarding_privacy_notice_text_2" tools:ignore="UnusedResources">Learn more in our privacy notice</string>
>>>>>>> 14f0594f
    <!-- Title for set firefox as default browser screen used by Nimbus experiments. -->
    <string name="juno_onboarding_default_browser_title_nimbus_2">We love keeping you safe</string>
    <!-- Title for set firefox as default browser screen used by Nimbus experiments.
        Note: The word "Firefox" should NOT be translated -->
    <string name="juno_onboarding_default_browser_title_nimbus_3" tools:ignore="UnusedResources">Find out why millions love Firefox</string>
    <!-- Description for set firefox as default browser screen used by Nimbus experiments. -->
    <string name="juno_onboarding_default_browser_description_nimbus_3">Our non-profit backed browser helps stop companies from secretly following you around the web.</string>
    <!-- Description for set firefox as default browser screen used by Nimbus experiments. -->
    <string name="juno_onboarding_default_browser_description_nimbus_4" tools:ignore="UnusedResources">More than 100 million people protect their privacy by choosing a browser that’s backed by a nonprofit.</string>
    <!-- Description for set firefox as default browser screen used by Nimbus experiments. -->
    <string name="juno_onboarding_default_browser_description_nimbus_2" moz:RemovedIn="124" tools:ignore="UnusedResources">Our non-profit backed browser helps stop companies from secretly following you around the web.\n\nLearn more in our privacy notice.</string>
    <!-- Text for the link to the privacy notice webpage for set as firefox default browser screen.
    This is part of the string with the key "juno_onboarding_default_browser_description". -->
    <string name="juno_onboarding_default_browser_description_link_text" moz:RemovedIn="124" tools:ignore="UnusedResources">privacy notice</string>
    <!-- Text for the button to set firefox as default browser on the device -->
    <string name="juno_onboarding_default_browser_positive_button" tools:ignore="UnusedResources">Set as default browser</string>
    <!-- Text for the button dismiss the screen and move on with the flow -->
    <string name="juno_onboarding_default_browser_negative_button" tools:ignore="UnusedResources">Not now</string>
    <!-- Title for sign in to sync screen. -->
    <string name="juno_onboarding_sign_in_title_2">Stay encrypted when you hop between devices</string>
    <!-- Description for sign in to sync screen. Nimbus experiments do not support string placeholders.
     Note: The word "Firefox" should NOT be translated -->
    <string name="juno_onboarding_sign_in_description_2">When you’re signed in and synced, you’re safer. Firefox encrypts your passwords, bookmarks, and more.</string>
    <!-- Text for the button to sign in to sync on the device -->
    <string name="juno_onboarding_sign_in_positive_button" tools:ignore="UnusedResources">Sign in</string>
    <!-- Text for the button dismiss the screen and move on with the flow -->
    <string name="juno_onboarding_sign_in_negative_button" tools:ignore="UnusedResources">Not now</string>
    <!-- Title for enable notification permission screen used by Nimbus experiments. Nimbus experiments do not support string placeholders.
        Note: The word "Firefox" should NOT be translated -->
    <string name="juno_onboarding_enable_notifications_title_nimbus_2">Notifications help you stay safer with Firefox</string>
    <!-- Description for enable notification permission screen used by Nimbus experiments. Nimbus experiments do not support string placeholders.
       Note: The word "Firefox" should NOT be translated -->
    <string name="juno_onboarding_enable_notifications_description_nimbus_2">Securely send tabs between your devices and discover other privacy features in Firefox.</string>
    <!-- Text for the button to request notification permission on the device -->
    <string name="juno_onboarding_enable_notifications_positive_button" tools:ignore="UnusedResources">Turn on notifications</string>
    <!-- Text for the button dismiss the screen and move on with the flow -->
    <string name="juno_onboarding_enable_notifications_negative_button" tools:ignore="UnusedResources">Not now</string>
    <!-- Title for add search widget screen used by Nimbus experiments. Nimbus experiments do not support string placeholders.
        Note: The word "Firefox" should NOT be translated -->
    <string name="juno_onboarding_add_search_widget_title" tools:ignore="UnusedResources">Try the Firefox search widget</string>
    <!-- Description for add search widget screen used by Nimbus experiments. Nimbus experiments do not support string placeholders.
        Note: The word "Firefox" should NOT be translated -->
    <string name="juno_onboarding_add_search_widget_description" tools:ignore="UnusedResources">With Firefox on your home screen, you’ll have easy access to the privacy-first browser that blocks cross-site trackers.</string>
    <!-- Text for the button to add search widget on the device used by Nimbus experiments. Nimbus experiments do not support string placeholders.
        Note: The word "Firefox" should NOT be translated -->
    <string name="juno_onboarding_add_search_widget_positive_button" tools:ignore="UnusedResources">Add Firefox widget</string>
    <!-- Text for the button to dismiss the screen and move on with the flow -->
    <string name="juno_onboarding_add_search_widget_negative_button" tools:ignore="UnusedResources">Not now</string>

    <!-- Search Widget -->
    <!-- Content description for searching with a widget. The first parameter is the name of the application.-->
    <string name="search_widget_content_description_2">Open a new %1$s tab</string>
    <!-- Text preview for smaller sized widgets -->
    <string name="search_widget_text_short">Search</string>
    <!-- Text preview for larger sized widgets -->
    <string name="search_widget_text_long">Search the web</string>
    <!-- Content description (not visible, for screen readers etc.): Voice search -->
    <string name="search_widget_voice">Voice search</string>

    <!-- Preferences -->
    <!-- Title for the settings page-->
    <string name="settings">Settings</string>
    <!-- Preference category for general settings -->
    <string name="preferences_category_general">General</string>
    <!-- Preference category for all links about Fenix -->
    <string name="preferences_category_about">About</string>
    <!-- Preference category for settings related to changing the default search engine -->
    <string name="preferences_category_select_default_search_engine">Select one</string>
    <!-- Preference for settings related to managing search shortcuts for the quick search menu -->
    <string name="preferences_manage_search_shortcuts_2">Manage alternative search engines</string>
    <!-- Summary for preference for settings related to managing search shortcuts for the quick search menu -->
    <string name="preferences_manage_search_shortcuts_summary">Edit engines visible in the search menu</string>
    <!-- Preference category for settings related to managing search shortcuts for the quick search menu -->
    <string name="preferences_category_engines_in_search_menu">Engines visible on the search menu</string>
    <!-- Preference for settings related to changing the default search engine -->
    <string name="preferences_default_search_engine">Default search engine</string>
    <!-- Preference for settings related to Search -->
    <string name="preferences_search">Search</string>
    <!-- Preference for settings related to Search engines -->
    <string name="preferences_search_engines">Search engines</string>
    <!-- Preference for settings related to Search engines suggestions-->
    <string name="preferences_search_engines_suggestions">Suggestions from search engines</string>
    <!-- Preference Category for settings related to Search address bar -->
    <string name="preferences_settings_address_bar">Address bar preferences</string>
    <!-- Preference Category for settings to Firefox Suggest -->
    <string name="preference_search_address_bar_fx_suggest">Address bar - Firefox Suggest</string>
    <!-- Preference link to Learn more about Firefox Suggest -->
    <string name="preference_search_learn_about_fx_suggest">Learn more about Firefox Suggest</string>
    <!-- Preference link to rating Fenix on the Play Store -->
    <string name="preferences_rate">Rate on Google Play</string>
    <!-- Preference linking to about page for Fenix
        The first parameter is the name of the app defined in app_name (for example: Fenix) -->
    <string name="preferences_about">About %1$s</string>
    <!-- Preference for settings related to changing the default browser -->
    <string name="preferences_set_as_default_browser">Set as default browser</string>
    <!-- Preference category for advanced settings -->
    <string name="preferences_category_advanced">Advanced</string>
    <!-- Preference category for privacy and security settings -->
    <string name="preferences_category_privacy_security">Privacy and security</string>
    <!-- Preference for advanced site permissions -->
    <string name="preferences_site_permissions">Site permissions</string>
    <!-- Preference for private browsing options -->
    <string name="preferences_private_browsing_options">Private browsing</string>
    <!-- Preference for opening links in a private tab-->
    <string name="preferences_open_links_in_a_private_tab">Open links in a private tab</string>
    <!-- Preference for allowing screenshots to be taken while in a private tab-->
    <string name="preferences_allow_screenshots_in_private_mode">Allow screenshots in private browsing</string>
    <!-- Will inform the user of the risk of activating Allow screenshots in private browsing option -->
    <string name="preferences_screenshots_in_private_mode_disclaimer">If allowed, private tabs will also be visible when multiple apps are open</string>
    <!-- Preference for adding private browsing shortcut -->
    <string name="preferences_add_private_browsing_shortcut">Add private browsing shortcut</string>
    <!-- Preference for enabling "HTTPS-Only" mode -->
    <string name="preferences_https_only_title">HTTPS-Only Mode</string>

    <!-- Label for cookie banner section in quick settings panel. -->
    <string name="cookie_banner_blocker">Cookie Banner Blocker</string>
    <!-- Preference for removing cookie/consent banners from sites automatically in private mode. See reduce_cookie_banner_summary for additional context. -->
    <string name="preferences_cookie_banner_reduction_private_mode">Cookie Banner Blocker in private browsing</string>
    <!-- Text for indicating cookie banner handling is off this site, this is shown as part of the protections panel with the tracking protection toggle -->
    <string name="reduce_cookie_banner_off_for_site">Off for this site</string>
    <!-- Text for cancel button indicating that cookie banner reduction is not supported for the current site, this is shown as part of the cookie banner details view. -->
    <string name="cookie_banner_handling_details_site_is_not_supported_cancel_button">Cancel</string>
    <!-- Text for request support button indicating that cookie banner reduction is not supported for the current site, this is shown as part of the cookie banner details view. -->
    <string name="cookie_banner_handling_details_site_is_not_supported_request_support_button_2">Send request</string>
    <!-- Text for title indicating that cookie banner reduction is not supported for the current site, this is shown as part of the cookie banner details view. -->
    <string name="cookie_banner_handling_details_site_is_not_supported_title_2">Request support for this site?</string>
    <!-- Label for the snackBar, after the user reports with success a website where cookie banner reducer did not work -->
    <string name="cookie_banner_handling_report_site_snack_bar_text_2">Request sent</string>
    <!-- Text for indicating cookie banner handling is on this site, this is shown as part of the protections panel with the tracking protection toggle -->
    <string name="reduce_cookie_banner_on_for_site">On for this site</string>
    <!-- Text for indicating that a request for unsupported site was sent to Nimbus (it's a Mozilla library for experiments), this is shown as part of the protections panel with the tracking protection toggle -->
    <string name="reduce_cookie_banner_unsupported_site_request_submitted_2">Support request sent</string>
    <!-- Text for indicating cookie banner handling is currently not supported for this site, this is shown as part of the protections panel with the tracking protection toggle -->
    <string name="reduce_cookie_banner_unsupported_site">Site currently not supported</string>
    <!-- Title text for a detail explanation indicating cookie banner handling is on this site, this is shown as part of the cookie banner panel in the toolbar. The first parameter is a shortened URL of the current site-->
    <string name="reduce_cookie_banner_details_panel_title_on_for_site_1">Turn on Cookie Banner Blocker for %1$s?</string>
    <!-- Title text for a detail explanation indicating cookie banner handling is off this site, this is shown as part of the cookie banner panel in the toolbar. The first parameter is a shortened URL of the current site-->
    <string name="reduce_cookie_banner_details_panel_title_off_for_site_1">Turn off Cookie Banner Blocker for %1$s?</string>
    <!-- Title text for a detail explanation indicating cookie banner reducer didn't work for the current site, this is shown as part of the cookie banner panel in the toolbar. The first parameter is the application name-->
    <string name="reduce_cookie_banner_details_panel_title_unsupported_site_request_2">%1$s can’t automatically reject cookie requests on this site. You can send a request to support this site in the future.</string>
    <!-- Long text for a detail explanation indicating what will happen if cookie banner handling is off for a site, this is shown as part of the cookie banner panel in the toolbar. The first parameter is the application name -->
    <string name="reduce_cookie_banner_details_panel_description_off_for_site_1">Turn off and %1$s will clear cookies and reload this site. This may sign you out or empty shopping carts.</string>
    <!-- Long text for a detail explanation indicating what will happen if cookie banner handling is on for a site, this is shown as part of the cookie banner panel in the toolbar. The first parameter is the application name -->
    <string name="reduce_cookie_banner_details_panel_description_on_for_site_3" >Turn on and %1$s will try to automatically refuse all cookie banners on this site.</string>
    <!--Title for the cookie banner re-engagement CFR, the placeholder is replaced with app name -->
    <string name="cookie_banner_cfr_title">%1$s just refused cookies for you</string>
    <!--Message for the cookie banner re-engagement CFR -->
    <string name="cookie_banner_cfr_message">Less distractions, less cookies tracking you on this site.</string>

    <!-- Description of the preference to enable "HTTPS-Only" mode. -->
    <string name="preferences_https_only_summary">Automatically attempts to connect to sites using HTTPS encryption protocol for increased security.</string>
    <!-- Summary of https only preference if https only is set to off -->
    <string name="preferences_https_only_off">Off</string>
    <!-- Summary of https only preference if https only is set to on in all tabs -->
    <string name="preferences_https_only_on_all">On in all tabs</string>
    <!-- Summary of https only preference if https only is set to on in private tabs only -->
    <string name="preferences_https_only_on_private">On in private tabs</string>
    <!-- Text displayed that links to website containing documentation about "HTTPS-Only" mode -->
    <string name="preferences_http_only_learn_more">Learn more</string>
    <!-- Option for the https only setting -->
    <string name="preferences_https_only_in_all_tabs">Enable in all tabs</string>
    <!-- Option for the https only setting -->
    <string name="preferences_https_only_in_private_tabs">Enable only in private tabs</string>
    <!-- Title shown in the error page for when trying to access a http website while https only mode is enabled. -->
    <string name="errorpage_httpsonly_title">Secure site not available</string>
    <!-- Message shown in the error page for when trying to access a http website while https only mode is enabled. The message has two paragraphs. This is the first. -->
    <string name="errorpage_httpsonly_message_title">Most likely, the website simply does not support HTTPS.</string>
    <!-- Message shown in the error page for when trying to access a http website while https only mode is enabled. The message has two paragraphs. This is the second. -->
    <string name="errorpage_httpsonly_message_summary">However, it’s also possible that an attacker is involved. If you continue to the website, you should not enter any sensitive info. If you continue, HTTPS-Only mode will be turned off temporarily for the site.</string>
    <!-- Preference for accessibility -->
    <string name="preferences_accessibility">Accessibility</string>
    <!-- Preference to override the Mozilla account server -->
    <string name="preferences_override_account_server">Custom Mozilla account server</string>
    <!-- Preference to override the Sync token server -->
    <string name="preferences_override_sync_tokenserver">Custom Sync server</string>
    <!-- Toast shown after updating the Mozilla account/Sync server override preferences -->
    <string name="toast_override_account_sync_server_done">Mozilla account/Sync server modified. Quitting the application to apply changes…</string>
    <!-- Preference category for account information -->
    <string name="preferences_category_account">Account</string>
    <!-- Preference for changing where the toolbar is positioned -->
    <string name="preferences_toolbar">Toolbar</string>
    <!-- Preference for changing default theme to dark or light mode -->
    <string name="preferences_theme">Theme</string>
    <!-- Preference for customizing the home screen -->
    <string name="preferences_home_2">Homepage</string>
    <!-- Preference for gestures based actions -->
    <string name="preferences_gestures">Gestures</string>
    <!-- Preference for settings related to visual options -->
    <string name="preferences_customize">Customize</string>
    <!-- Preference description for banner about signing in -->
    <string name="preferences_sign_in_description_2">Sign in to sync tabs, bookmarks, passwords, and more.</string>
    <!-- Preference shown instead of account display name while account profile information isn't available yet. -->
    <string name="preferences_account_default_name_2">Mozilla account</string>
    <!-- Preference text for account title when there was an error syncing FxA -->
    <string name="preferences_account_sync_error">Reconnect to resume syncing</string>
    <!-- Preference for language -->
    <string name="preferences_language">Language</string>
    <!-- Preference for data choices -->
    <string name="preferences_data_choices">Data choices</string>
    <!-- Preference for data collection -->
    <string name="preferences_data_collection">Data collection</string>
    <!-- Preference for developers -->
    <string name="preferences_remote_debugging">Remote debugging via USB</string>
    <!-- Preference title for switch preference to show search suggestions -->
    <string name="preferences_show_search_suggestions">Show search suggestions</string>
    <!-- Preference title for switch preference to show voice search button -->
    <string name="preferences_show_voice_search">Show voice search</string>
    <!-- Preference title for switch preference to show search suggestions also in private mode -->
    <string name="preferences_show_search_suggestions_in_private">Show in private sessions</string>
    <!-- Preference title for switch preference to show a clipboard suggestion when searching -->
    <string name="preferences_show_clipboard_suggestions">Show clipboard suggestions</string>
    <!-- Preference title for switch preference to suggest browsing history when searching -->
    <string name="preferences_search_browsing_history">Search browsing history</string>
    <!-- Preference title for switch preference to suggest bookmarks when searching -->
    <string name="preferences_search_bookmarks">Search bookmarks</string>
    <!-- Preference title for switch preference to suggest synced tabs when searching -->
    <string name="preferences_search_synced_tabs">Search synced tabs</string>
    <!-- Preference for account settings -->
    <string name="preferences_account_settings">Account settings</string>
    <!-- Preference for enabling url autocomplete-->
    <string name="preferences_enable_autocomplete_urls">Autocomplete URLs</string>
    <!-- Preference title for switch preference to show sponsored Firefox Suggest search suggestions -->
    <string name="preferences_show_sponsored_suggestions">Suggestions from sponsors</string>
    <!-- Summary for preference to show sponsored Firefox Suggest search suggestions.
         The first parameter is the name of the application. -->
    <string name="preferences_show_sponsored_suggestions_summary">Support %1$s with occasional sponsored suggestions</string>
    <!-- Preference title for switch preference to show Firefox Suggest search suggestions for web content.
         The first parameter is the name of the application. -->
    <string name="preferences_show_nonsponsored_suggestions">Suggestions from %1$s</string>
    <!-- Summary for preference to show Firefox Suggest search suggestions for web content -->
    <string name="preferences_show_nonsponsored_suggestions_summary">Get suggestions from the web related to your search</string>
    <!-- Preference for open links in third party apps -->
    <string name="preferences_open_links_in_apps">Open links in apps</string>
    <!-- Preference for open links in third party apps always open in apps option -->
    <string name="preferences_open_links_in_apps_always">Always</string>
    <!-- Preference for open links in third party apps ask before opening option -->
    <string name="preferences_open_links_in_apps_ask">Ask before opening</string>
    <!-- Preference for open links in third party apps never open in apps option -->
    <string name="preferences_open_links_in_apps_never">Never</string>
    <!-- Preference for open download with an external download manager app -->
    <string name="preferences_external_download_manager">External download manager</string>
    <!-- Preference for enabling gecko engine logs -->
    <string name="preferences_enable_gecko_logs">Enable Gecko logs</string>
    <!-- Message to indicate users that we are quitting the application to apply the changes -->
    <string name="quit_application">Quitting the application to apply changes…</string>

    <!-- Preference for add_ons -->
    <string name="preferences_addons">Add-ons</string>
    <!-- Preference for installing a local add-on -->
    <string name="preferences_install_local_addon">Install add-on from file</string>
    <!-- Preference for notifications -->
    <string name="preferences_notifications">Notifications</string>
    <!-- Summary for notification preference indicating notifications are allowed -->
    <string name="notifications_allowed_summary">Allowed</string>
    <!-- Summary for notification preference indicating notifications are not allowed -->
    <string name="notifications_not_allowed_summary">Not allowed</string>

    <!-- Add-on Preferences -->
    <!-- Preference to customize the configured AMO (addons.mozilla.org) collection -->
    <string name="preferences_customize_amo_collection">Custom Add-on collection</string>
    <!-- Button caption to confirm the add-on collection configuration -->
    <string name="customize_addon_collection_ok">OK</string>
    <!-- Button caption to abort the add-on collection configuration -->
    <string name="customize_addon_collection_cancel">Cancel</string>
    <!-- Hint displayed on input field for custom collection name -->
    <string name="customize_addon_collection_hint">Collection name</string>
    <!-- Hint displayed on input field for custom collection user ID-->
    <string name="customize_addon_collection_user_hint">Collection owner (User ID)</string>
    <!-- Toast shown after confirming the custom add-on collection configuration -->
    <string name="toast_customize_addon_collection_done">Add-on collection modified. Quitting the application to apply changes…</string>

    <!-- Customize Home -->
    <!-- Header text for jumping back into the recent tab in customize the home screen -->
    <string name="customize_toggle_jump_back_in">Jump back in</string>
    <!-- Title for the customize home screen section with recently saved bookmarks. -->
    <string name="customize_toggle_recent_bookmarks">Recent bookmarks</string>
    <!-- Title for the customize home screen section with recently visited. Recently visited is
    a section where users see a list of tabs that they have visited in the past few days -->
    <string name="customize_toggle_recently_visited">Recently visited</string>
    <!-- Title for the customize home screen section with Pocket. -->
    <string name="customize_toggle_pocket_2">Thought-provoking stories</string>
    <!-- Summary for the customize home screen section with Pocket. The first parameter is product name Pocket -->
    <string name="customize_toggle_pocket_summary">Articles powered by %s</string>
    <!-- Title for the customize home screen section with sponsored Pocket stories. -->
    <string name="customize_toggle_pocket_sponsored">Sponsored stories</string>
    <!-- Title for the opening wallpaper settings screen -->
    <string name="customize_wallpapers">Wallpapers</string>
    <!-- Title for the customize home screen section with sponsored shortcuts. -->
    <string name="customize_toggle_contile">Sponsored shortcuts</string>

    <!-- Wallpapers -->
    <!-- Content description for various wallpapers. The first parameter is the name of the wallpaper -->
    <string name="wallpapers_item_name_content_description">Wallpaper Item: %1$s</string>
    <!-- Snackbar message for when wallpaper is selected -->
    <string name="wallpaper_updated_snackbar_message">Wallpaper updated!</string>
    <!-- Snackbar label for action to view selected wallpaper -->
    <string name="wallpaper_updated_snackbar_action">View</string>
    <!-- Snackbar message for when wallpaper couldn't be downloaded -->
    <string name="wallpaper_download_error_snackbar_message">Couldn’t download wallpaper</string>
    <!-- Snackbar label for action to retry downloading the wallpaper -->
    <string name="wallpaper_download_error_snackbar_action">Try again</string>
    <!-- Snackbar message for when wallpaper couldn't be selected because of the disk error -->
    <string name="wallpaper_select_error_snackbar_message">Couldn’t change wallpaper</string>
    <!-- Text displayed that links to website containing documentation about the "Limited Edition" wallpapers. -->
    <string name="wallpaper_learn_more">Learn more</string>
    <!-- Text for classic wallpapers title. The first parameter is the Firefox name. -->
    <string name="wallpaper_classic_title">Classic %s</string>
    <!-- Text for artist series wallpapers title. "Artist series" represents a collection of artist collaborated wallpapers. -->
    <string name="wallpaper_artist_series_title">Artist series</string>
    <!-- Description text for the artist series wallpapers with learn more link. The first parameter is the learn more string defined in wallpaper_learn_more. "Independent voices" is the name of the wallpaper collection -->
    <string name="wallpaper_artist_series_description_with_learn_more">The Independent Voices collection. %s</string>
    <!-- Description text for the artist series wallpapers. "Independent voices" is the name of the wallpaper collection -->
    <string name="wallpaper_artist_series_description">The Independent Voices collection.</string>
    <!-- Wallpaper onboarding dialog header text. -->
    <string name="wallpapers_onboarding_dialog_title_text">Try a splash of color</string>
    <!-- Wallpaper onboarding dialog body text. -->
    <string name="wallpapers_onboarding_dialog_body_text">Choose a wallpaper that speaks to you.</string>
    <!-- Wallpaper onboarding dialog learn more button text. The button navigates to the wallpaper settings screen. -->
    <string name="wallpapers_onboarding_dialog_explore_more_button_text">Explore more wallpapers</string>

    <!-- Add-ons general availability nimbus message-->
    <!-- Title of the Nimbus message for add-ons general availability-->
    <string name="addon_ga_message_title" tools:ignore="UnusedResources">New add-ons now available</string>
    <!-- Body of the Nimbus message for add-ons general availability. 'Firefox' intentionally hardcoded here-->
    <string name="addon_ga_message_body" tools:ignore="UnusedResources">Check out 100+ new extensions that let you make Firefox your own.</string>
    <!-- Button text of the Nimbus message for add-ons general availability. -->
    <string name="addon_ga_message_button" tools:ignore="UnusedResources">Explore add-ons</string>

    <!-- Add-on process crash dialog to user -->
    <!-- Title of a dialog shown to the user when enough errors have occurred with addons and they need to be temporarily disabled -->
    <string name="addon_process_crash_dialog_title" tools:ignore="UnusedResources">Add-ons are temporarily disabled</string>
    <!-- The first parameter is the application name. This is a message shown to the user when too many errors have occurred with the addons process and they have been disabled. The user can decide if they would like to continue trying to start add-ons or if they'd rather continue without them. -->
    <string name="addon_process_crash_dialog_message" tools:ignore="UnusedResources">One or more add-ons stopped working, making your system unstable. %1$s unsuccessfully tried to restart the add-on(s).\n\nAdd-ons won’t be restarted during your current session.\n\nRemoving or disabling add-ons may fix this issue.</string>
    <!-- This will cause the add-ons to try restarting but the dialog will reappear if it is unsuccessful again -->
    <string name="addon_process_crash_dialog_retry_button_text" tools:ignore="UnusedResources">Try restarting add-ons</string>
    <!-- The user will continue with all add-ons disabled -->
    <string name="addon_process_crash_dialog_disable_addons_button_text" tools:ignore="UnusedResources">Continue with add-ons disabled</string>

    <!-- Account Preferences -->
    <!-- Preference for managing your account via accounts.firefox.com -->
    <string name="preferences_manage_account">Manage account</string>
    <!-- Summary of the preference for managing your account via accounts.firefox.com. -->
    <string name="preferences_manage_account_summary">Change your password, manage data collection, or delete your account</string>
    <!-- Preference for triggering sync -->
    <string name="preferences_sync_now">Sync now</string>
    <!-- Preference category for sync -->
    <string name="preferences_sync_category">Choose what to sync</string>
    <!-- Preference for syncing history -->
    <string name="preferences_sync_history">History</string>
    <!-- Preference for syncing bookmarks -->
    <string name="preferences_sync_bookmarks">Bookmarks</string>
    <!-- Preference for syncing logins -->
    <string name="preferences_sync_logins">Logins</string>
    <!-- Preference for syncing passwords -->
    <string name="preferences_sync_logins_2" tools:ignore="UnusedResources">Passwords</string>
    <!-- Preference for syncing tabs -->
    <string name="preferences_sync_tabs_2">Open tabs</string>
    <!-- Preference for signing out -->
    <string name="preferences_sign_out">Sign out</string>
    <!-- Preference displays and allows changing current FxA device name -->
    <string name="preferences_sync_device_name">Device name</string>
    <!-- Text shown when user enters empty device name -->
    <string name="empty_device_name_error">Device name cannot be empty.</string>
    <!-- Label indicating that sync is in progress -->
    <string name="sync_syncing_in_progress">Syncing…</string>
    <!-- Label summary indicating that sync failed. The first parameter is the date stamp showing last time it succeeded -->
    <string name="sync_failed_summary">Sync failed. Last success: %s</string>
    <!-- Label summary showing never synced -->
    <string name="sync_failed_never_synced_summary">Sync failed. Last synced: never</string>
    <!-- Label summary the date we last synced. The first parameter is date stamp showing last time synced -->
    <string name="sync_last_synced_summary">Last synced: %s</string>
    <!-- Label summary showing never synced -->
    <string name="sync_never_synced_summary">Last synced: never</string>
    <!-- Text for displaying the default device name.
        The first parameter is the application name, the second is the device manufacturer name
        and the third is the device model. -->
    <string name="default_device_name_2">%1$s on %2$s %3$s</string>
    <!-- Preference for syncing credit cards -->
    <string name="preferences_sync_credit_cards">Credit cards</string>
    <!-- Preference for syncing payment methods -->
    <string name="preferences_sync_credit_cards_2" tools:ignore="UnusedResources">Payment methods</string>
    <!-- Preference for syncing addresses -->
    <string name="preferences_sync_address">Addresses</string>

    <!-- Send Tab -->
    <!-- Name of the "receive tabs" notification channel. Displayed in the "App notifications" system settings for the app -->
    <string name="fxa_received_tab_channel_name">Received tabs</string>
    <!-- Description of the "receive tabs" notification channel. Displayed in the "App notifications" system settings for the app -->
    <string name="fxa_received_tab_channel_description">Notifications for tabs received from other Firefox devices.</string>
    <!--  The body for these is the URL of the tab received  -->
    <string name="fxa_tab_received_notification_name">Tab Received</string>
    <!-- %s is the device name -->
    <string name="fxa_tab_received_from_notification_name">Tab from %s</string>

    <!-- Advanced Preferences -->
    <!-- Preference for tracking protection exceptions -->
    <string name="preferences_tracking_protection_exceptions">Exceptions</string>
    <!-- Button in Exceptions Preference to turn on tracking protection for all sites (remove all exceptions) -->
    <string name="preferences_tracking_protection_exceptions_turn_on_for_all">Turn on for all sites</string>
    <!-- Text displayed when there are no exceptions -->
    <string name="exceptions_empty_message_description">Exceptions let you disable tracking protection for selected sites.</string>
    <!-- Text displayed when there are no exceptions, with learn more link that brings users to a tracking protection SUMO page -->
    <string name="exceptions_empty_message_learn_more_link">Learn more</string>

    <!-- Preference switch for usage and technical data collection -->
    <string name="preference_usage_data">Usage and technical data</string>
    <!-- Preference description for usage and technical data collection -->
    <string name="preferences_usage_data_description">Shares performance, usage, hardware and customization data about your browser with Mozilla to help us make %1$s better</string>
    <!-- Preference switch for marketing data collection -->
    <string name="preferences_marketing_data">Marketing data</string>
    <!-- Preference description for marketing data collection -->
    <string name="preferences_marketing_data_description2">Shares basic usage data with Adjust, our mobile marketing vendor</string>
    <!-- Title for studies preferences -->
    <string name="preference_experiments_2">Studies</string>
    <!-- Summary for studies preferences -->
    <string name="preference_experiments_summary_2">Allows Mozilla to install and run studies</string>

    <!-- Turn On Sync Preferences -->
    <!-- Header of the Sync and save your data preference view -->
    <string name="preferences_sync_2">Sync and save your data</string>
    <!-- Preference for reconnecting to FxA sync -->
    <string name="preferences_sync_sign_in_to_reconnect">Sign in to reconnect</string>
    <!-- Preference for removing FxA account -->
    <string name="preferences_sync_remove_account">Remove account</string>

    <!-- Pairing Feature strings -->
    <!-- Instructions on how to access pairing -->
    <string name="pair_instructions_2"><![CDATA[Scan the QR code shown at <b>firefox.com/pair</b>]]></string>

    <!-- Toolbar Preferences -->
    <!-- Preference for using top toolbar -->
    <string name="preference_top_toolbar">Top</string>
    <!-- Preference for using bottom toolbar -->
    <string name="preference_bottom_toolbar">Bottom</string>

    <!-- Theme Preferences -->
    <!-- Preference for using light theme -->
    <string name="preference_light_theme">Light</string>
    <!-- Preference for using dark theme -->
    <string name="preference_dark_theme">Dark</string>
    <!-- Preference for using using dark or light theme automatically set by battery -->
    <string name="preference_auto_battery_theme">Set by Battery Saver</string>
    <!-- Preference for using following device theme -->
    <string name="preference_follow_device_theme">Follow device theme</string>

    <!-- Gestures Preferences-->
    <!-- Preferences for using pull to refresh in a webpage -->
    <string name="preference_gestures_website_pull_to_refresh">Pull to refresh</string>
    <!-- Preference for using the dynamic toolbar -->
    <string name="preference_gestures_dynamic_toolbar">Scroll to hide toolbar</string>
    <!-- Preference for switching tabs by swiping horizontally on the toolbar -->
    <string name="preference_gestures_swipe_toolbar_switch_tabs">Swipe toolbar sideways to switch tabs</string>
    <!-- Preference for showing the opened tabs by swiping up on the toolbar-->
    <string name="preference_gestures_swipe_toolbar_show_tabs">Swipe toolbar up to open tabs</string>

    <!-- Library -->
    <!-- Option in Library to open Downloads page -->
    <string name="library_downloads">Downloads</string>
    <!-- Option in library to open Bookmarks page -->
    <string name="library_bookmarks">Bookmarks</string>
    <!-- Option in library to open Desktop Bookmarks root page -->
    <string name="library_desktop_bookmarks_root">Desktop Bookmarks</string>
    <!-- Option in library to open Desktop Bookmarks "menu" page -->
    <string name="library_desktop_bookmarks_menu">Bookmarks Menu</string>
    <!-- Option in library to open Desktop Bookmarks "toolbar" page -->
    <string name="library_desktop_bookmarks_toolbar">Bookmarks Toolbar</string>
    <!-- Option in library to open Desktop Bookmarks "unfiled" page -->
    <string name="library_desktop_bookmarks_unfiled">Other Bookmarks</string>
    <!-- Option in Library to open History page -->
    <string name="library_history">History</string>
    <!-- Option in Library to open a new tab -->
    <string name="library_new_tab">New tab</string>
    <!-- Settings Page Title -->
    <string name="settings_title">Settings</string>
    <!-- Content description (not visible, for screen readers etc.): "Close button for library settings" -->
    <string name="content_description_close_button">Close</string>

    <!-- Title to show in alert when a lot of tabs are to be opened
    %d is a placeholder for the number of tabs that will be opened -->
    <string name="open_all_warning_title">Open %d tabs?</string>
    <!-- Message to warn users that a large number of tabs will be opened
    %s will be replaced by app name. -->
    <string name="open_all_warning_message">Opening this many tabs may slow down %s while the pages are loading. Are you sure you want to continue?</string>
    <!-- Dialog button text for confirming open all tabs -->
    <string name="open_all_warning_confirm">Open tabs</string>
    <!-- Dialog button text for canceling open all tabs -->
    <string name="open_all_warning_cancel">Cancel</string>

    <!-- Text to show users they have one page in the history group section of the History fragment.
    %d is a placeholder for the number of pages in the group. -->
    <string name="history_search_group_site_1">%d page</string>
    <!-- Text to show users they have multiple pages in the history group section of the History fragment.
    %d is a placeholder for the number of pages in the group. -->
    <string name="history_search_group_sites_1">%d pages</string>

    <!-- Option in library for Recently Closed Tabs -->
    <string name="library_recently_closed_tabs">Recently closed tabs</string>
    <!-- Option in library to open Recently Closed Tabs page -->
    <string name="recently_closed_show_full_history">Show full history</string>
    <!-- Text to show users they have multiple tabs saved in the Recently Closed Tabs section of history.
    %d is a placeholder for the number of tabs selected. -->
    <string name="recently_closed_tabs">%d tabs</string>
    <!-- Text to show users they have one tab saved in the Recently Closed Tabs section of history.
    %d is a placeholder for the number of tabs selected. -->
    <string name="recently_closed_tab">%d tab</string>
    <!-- Recently closed tabs screen message when there are no recently closed tabs -->
    <string name="recently_closed_empty_message">No recently closed tabs here</string>

    <!-- Tab Management -->
    <!-- Title of preference for tabs management -->
    <string name="preferences_tabs">Tabs</string>
    <!-- Title of preference that allows a user to specify the tab view -->
    <string name="preferences_tab_view">Tab view</string>
    <!-- Option for a list tab view -->
    <string name="tab_view_list">List</string>
    <!-- Option for a grid tab view -->
    <string name="tab_view_grid">Grid</string>
    <!-- Title of preference that allows a user to auto close tabs after a specified amount of time -->
    <string name="preferences_close_tabs">Close tabs</string>
    <!-- Option for auto closing tabs that will never auto close tabs, always allows user to manually close tabs -->
    <string name="close_tabs_manually">Never</string>
    <!-- Option for auto closing tabs that will auto close tabs after one day -->
    <string name="close_tabs_after_one_day">After one day</string>
    <!-- Option for auto closing tabs that will auto close tabs after one week -->
    <string name="close_tabs_after_one_week">After one week</string>
    <!-- Option for auto closing tabs that will auto close tabs after one month -->
    <string name="close_tabs_after_one_month">After one month</string>
    <!-- Title of preference that allows a user to specify the auto-close settings for open tabs -->
    <string name="preference_auto_close_tabs" tools:ignore="UnusedResources">Auto-close open tabs</string>

    <!-- Opening screen -->
    <!-- Title of a preference that allows a user to choose what screen to show after opening the app -->
    <string name="preferences_opening_screen">Opening screen</string>
    <!-- Option for always opening the homepage when re-opening the app -->
    <string name="opening_screen_homepage">Homepage</string>
    <!-- Option for always opening the user's last-open tab when re-opening the app -->
    <string name="opening_screen_last_tab">Last tab</string>
    <!-- Option for always opening the homepage when re-opening the app after four hours of inactivity -->
    <string name="opening_screen_after_four_hours_of_inactivity">Homepage after four hours of inactivity</string>
    <!-- Summary for tabs preference when auto closing tabs setting is set to manual close-->
    <string name="close_tabs_manually_summary">Close manually</string>
    <!-- Summary for tabs preference when auto closing tabs setting is set to auto close tabs after one day-->
    <string name="close_tabs_after_one_day_summary">Close after one day</string>
    <!-- Summary for tabs preference when auto closing tabs setting is set to auto close tabs after one week-->
    <string name="close_tabs_after_one_week_summary">Close after one week</string>
    <!-- Summary for tabs preference when auto closing tabs setting is set to auto close tabs after one month-->
    <string name="close_tabs_after_one_month_summary">Close after one month</string>
    <!-- Summary for homepage preference indicating always opening the homepage when re-opening the app -->
    <string name="opening_screen_homepage_summary">Open on homepage</string>
    <!-- Summary for homepage preference indicating always opening the last-open tab when re-opening the app -->
    <string name="opening_screen_last_tab_summary">Open on last tab</string>
    <!-- Summary for homepage preference indicating opening the homepage when re-opening the app after four hours of inactivity -->
    <string name="opening_screen_after_four_hours_of_inactivity_summary">Open on homepage after four hours</string>

    <!-- Inactive tabs -->
    <!-- Category header of a preference that allows a user to enable or disable the inactive tabs feature -->
    <string name="preferences_inactive_tabs">Move old tabs to inactive</string>
    <!-- Title of inactive tabs preference -->
    <string name="preferences_inactive_tabs_title">Tabs you haven’t viewed for two weeks get moved to the inactive section.</string>

    <!-- Studies -->
    <!-- Title of the remove studies button -->
    <string name="studies_remove">Remove</string>
    <!-- Title of the active section on the studies list -->
    <string name="studies_active">Active</string>
    <!-- Description for studies, it indicates why Firefox use studies. The first parameter is the name of the application. -->
    <string name="studies_description_2">%1$s may install and run studies from time to time.</string>
    <!-- Learn more link for studies, links to an article for more information about studies. -->
    <string name="studies_learn_more">Learn more</string>
    <!-- Dialog message shown after removing a study -->
    <string name="studies_restart_app">The application will quit to apply changes</string>
    <!-- Dialog button to confirm the removing a study. -->
    <string name="studies_restart_dialog_ok">OK</string>
    <!-- Dialog button text for canceling removing a study. -->
    <string name="studies_restart_dialog_cancel">Cancel</string>
    <!-- Toast shown after turning on/off studies preferences -->
    <string name="studies_toast_quit_application" tools:ignore="UnusedResources">Quitting the application to apply changes…</string>

    <!-- Sessions -->
    <!-- Title for the list of tabs -->
    <string name="tab_header_label">Open tabs</string>
    <!-- Title for the list of tabs in the current private session -->
    <string name="tabs_header_private_tabs_title">Private tabs</string>
    <!-- Title for the list of tabs in the synced tabs -->
    <string name="tabs_header_synced_tabs_title">Synced tabs</string>
    <!-- Content description (not visible, for screen readers etc.): Add tab button. Adds a news tab when pressed -->
    <string name="add_tab">Add tab</string>
    <!-- Content description (not visible, for screen readers etc.): Add tab button. Adds a news tab when pressed -->
    <string name="add_private_tab">Add private tab</string>
    <!-- Text for the new tab button to indicate adding a new private tab in the tab -->
    <string name="tab_drawer_fab_content">Private</string>
    <!-- Text for the new tab button to indicate syncing command on the synced tabs page -->
    <string name="tab_drawer_fab_sync">Sync</string>
    <!-- Text shown in the menu for sharing all tabs -->
    <string name="tab_tray_menu_item_share">Share all tabs</string>
    <!-- Text shown in the menu to view recently closed tabs -->
    <string name="tab_tray_menu_recently_closed">Recently closed tabs</string>
    <!-- Text shown in the tabs tray inactive tabs section -->
    <string name="tab_tray_inactive_recently_closed" tools:ignore="UnusedResources">Recently closed</string>
    <!-- Text shown in the menu to view account settings -->
    <string name="tab_tray_menu_account_settings">Account settings</string>
    <!-- Text shown in the menu to view tab settings -->
    <string name="tab_tray_menu_tab_settings">Tab settings</string>
    <!-- Text shown in the menu for closing all tabs -->
    <string name="tab_tray_menu_item_close">Close all tabs</string>
    <!-- Text shown in the multiselect menu for bookmarking selected tabs. -->
    <string name="tab_tray_multiselect_menu_item_bookmark">Bookmark</string>
    <!-- Text shown in the multiselect menu for closing selected tabs. -->
    <string name="tab_tray_multiselect_menu_item_close">Close</string>
    <!-- Content description for tabs tray multiselect share button -->
    <string name="tab_tray_multiselect_share_content_description">Share selected tabs</string>
    <!-- Content description for tabs tray multiselect menu -->
    <string name="tab_tray_multiselect_menu_content_description">Selected tabs menu</string>
    <!-- Content description (not visible, for screen readers etc.): Removes tab from collection button. Removes the selected tab from collection when pressed -->
    <string name="remove_tab_from_collection">Remove tab from collection</string>
    <!-- Text for button to enter multiselect mode in tabs tray -->
    <string name="tabs_tray_select_tabs">Select tabs</string>
    <!-- Content description (not visible, for screen readers etc.): Close tab button. Closes the current session when pressed -->
    <string name="close_tab">Close tab</string>
    <!-- Content description (not visible, for screen readers etc.): Close tab <title> button. First parameter is tab title  -->
    <string name="close_tab_title">Close tab %s</string>
    <!-- Content description (not visible, for screen readers etc.): Opens the open tabs menu when pressed -->
    <string name="open_tabs_menu">Open tabs menu</string>
    <!-- Open tabs menu item to save tabs to collection -->
    <string name="tabs_menu_save_to_collection1">Save tabs to collection</string>
    <!-- Text for the menu button to delete a collection -->
    <string name="collection_delete">Delete collection</string>
    <!-- Text for the menu button to rename a collection -->
    <string name="collection_rename">Rename collection</string>
    <!-- Text for the button to open tabs of the selected collection -->
    <string name="collection_open_tabs">Open tabs</string>
    <!-- Hint for adding name of a collection -->
    <string name="collection_name_hint">Collection name</string>
    <!-- Text for the menu button to rename a top site -->
    <string name="rename_top_site">Rename</string>
    <!-- Text for the menu button to remove a top site -->
    <string name="remove_top_site">Remove</string>
    <!-- Text for the menu button to delete a top site from history -->
    <string name="delete_from_history">Delete from history</string>
    <!-- Postfix for private WebApp titles, placeholder is replaced with app name -->
    <string name="pwa_site_controls_title_private">%1$s (Private Mode)</string>

    <!-- History -->
    <!-- Text for the button to search all history -->
    <string name="history_search_1">Enter search terms</string>
    <!-- Text for the button to clear all history -->
    <string name="history_delete_all">Delete history</string>
    <!-- Text for the snackbar to confirm that multiple browsing history items has been deleted -->
    <string name="history_delete_multiple_items_snackbar">History Deleted</string>
    <!-- Text for the snackbar to confirm that a single browsing history item has been deleted. The first parameter is the shortened URL of the deleted history item. -->
    <string name="history_delete_single_item_snackbar">Deleted %1$s</string>
    <!-- Context description text for the button to delete a single history item -->
    <string name="history_delete_item">Delete</string>
    <!-- History multi select title in app bar
    The first parameter is the number of bookmarks selected -->
    <string name="history_multi_select_title">%1$d selected</string>
    <!-- Text for the header that groups the history for today -->
    <string name="history_today">Today</string>
    <!-- Text for the header that groups the history for yesterday -->
    <string name="history_yesterday">Yesterday</string>
    <!-- Text for the header that groups the history the past 7 days -->
    <string name="history_7_days">Last 7 days</string>
    <!-- Text for the header that groups the history the past 30 days -->
    <string name="history_30_days">Last 30 days</string>
    <!-- Text for the header that groups the history older than the last month -->
    <string name="history_older">Older</string>
    <!-- Text shown when no history exists -->
    <string name="history_empty_message">No history here</string>

    <!-- Downloads -->
    <!-- Text for the snackbar to confirm that multiple downloads items have been removed -->
    <string name="download_delete_multiple_items_snackbar_1">Downloads Removed</string>
    <!-- Text for the snackbar to confirm that a single download item has been removed. The first parameter is the name of the download item. -->
    <string name="download_delete_single_item_snackbar">Removed %1$s</string>
    <!-- Text shown when no download exists -->
    <string name="download_empty_message_1">No downloaded files</string>
    <!-- History multi select title in app bar
    The first parameter is the number of downloads selected -->
    <string name="download_multi_select_title">%1$d selected</string>
    <!-- Text for the button to remove a single download item -->
    <string name="download_delete_item_1">Remove</string>


    <!-- Crashes -->
    <!-- Title text displayed on the tab crash page. This first parameter is the name of the application (For example: Fenix) -->
    <string name="tab_crash_title_2">Sorry. %1$s can’t load that page.</string>
    <!-- Send crash report checkbox text on the tab crash page -->
    <string name="tab_crash_send_report">Send crash report to Mozilla</string>
    <!-- Close tab button text on the tab crash page -->
    <string name="tab_crash_close">Close tab</string>
    <!-- Restore tab button text on the tab crash page -->
    <string name="tab_crash_restore">Restore tab</string>

    <!-- Bookmarks -->
    <!-- Confirmation message for a dialog confirming if the user wants to delete the selected folder -->
    <string name="bookmark_delete_folder_confirmation_dialog">Are you sure you want to delete this folder?</string>
    <!-- Confirmation message for a dialog confirming if the user wants to delete multiple items including folders. Parameter will be replaced by app name. -->
    <string name="bookmark_delete_multiple_folders_confirmation_dialog">%s will delete the selected items.</string>
    <!-- Text for the cancel button on delete bookmark dialog -->
    <string name="bookmark_delete_negative">Cancel</string>
    <!-- Screen title for adding a bookmarks folder -->
    <string name="bookmark_add_folder">Add folder</string>
    <!-- Snackbar title shown after a bookmark has been created. -->
    <string name="bookmark_saved_snackbar">Bookmark saved!</string>
    <!-- Snackbar edit button shown after a bookmark has been created. -->
    <string name="edit_bookmark_snackbar_action">EDIT</string>
    <!-- Bookmark overflow menu edit button -->
    <string name="bookmark_menu_edit_button">Edit</string>
    <!-- Bookmark overflow menu copy button -->
    <string name="bookmark_menu_copy_button">Copy</string>
    <!-- Bookmark overflow menu share button -->
    <string name="bookmark_menu_share_button">Share</string>
    <!-- Bookmark overflow menu open in new tab button -->
    <string name="bookmark_menu_open_in_new_tab_button">Open in new tab</string>
    <!-- Bookmark overflow menu open in private tab button -->
    <string name="bookmark_menu_open_in_private_tab_button">Open in private tab</string>
    <!-- Bookmark overflow menu open all in tabs button -->
    <string name="bookmark_menu_open_all_in_tabs_button">Open all in new tabs</string>
    <!-- Bookmark overflow menu open all in private tabs button -->
    <string name="bookmark_menu_open_all_in_private_tabs_button">Open all in private tabs</string>
    <!-- Bookmark overflow menu delete button -->
    <string name="bookmark_menu_delete_button">Delete</string>
    <!--Bookmark overflow menu save button -->
    <string name="bookmark_menu_save_button">Save</string>
    <!-- Bookmark multi select title in app bar
     The first parameter is the number of bookmarks selected -->
    <string name="bookmarks_multi_select_title">%1$d selected</string>
    <!-- Bookmark editing screen title -->
    <string name="edit_bookmark_fragment_title">Edit bookmark</string>
    <!-- Bookmark folder editing screen title -->
    <string name="edit_bookmark_folder_fragment_title">Edit folder</string>
    <!-- Bookmark sign in button message -->
    <string name="bookmark_sign_in_button">Sign in to see synced bookmarks</string>
    <!-- Bookmark URL editing field label -->
    <string name="bookmark_url_label">URL</string>
    <!-- Bookmark FOLDER editing field label -->
    <string name="bookmark_folder_label">FOLDER</string>
    <!-- Bookmark NAME editing field label -->
    <string name="bookmark_name_label">NAME</string>
    <!-- Bookmark add folder screen title -->
    <string name="bookmark_add_folder_fragment_label">Add folder</string>
    <!-- Bookmark select folder screen title -->
    <string name="bookmark_select_folder_fragment_label">Select folder</string>
    <!-- Bookmark editing error missing title -->
    <string name="bookmark_empty_title_error">Must have a title</string>
    <!-- Bookmark editing error missing or improper URL -->
    <string name="bookmark_invalid_url_error">Invalid URL</string>
    <!-- Bookmark screen message for empty bookmarks folder -->
    <string name="bookmarks_empty_message">No bookmarks here</string>
    <!-- Bookmark snackbar message on deletion
     The first parameter is the host part of the URL of the bookmark deleted, if any -->
    <string name="bookmark_deletion_snackbar_message">Deleted %1$s</string>
    <!-- Bookmark snackbar message on deleting multiple bookmarks not including folders-->
    <string name="bookmark_deletion_multiple_snackbar_message_2">Bookmarks deleted</string>
    <!-- Bookmark snackbar message on deleting multiple bookmarks including folders-->
    <string name="bookmark_deletion_multiple_snackbar_message_3">Deleting selected folders</string>
    <!-- Bookmark undo button for deletion snackbar action -->
    <string name="bookmark_undo_deletion">UNDO</string>
    <!-- Text for the button to search all bookmarks -->
    <string name="bookmark_search">Enter search terms</string>

    <!-- Site Permissions -->
    <!-- Button label that take the user to the Android App setting -->
    <string name="phone_feature_go_to_settings">Go to Settings</string>
    <!-- Content description (not visible, for screen readers etc.): Quick settings sheet
        to give users access to site specific information / settings. For example:
        Secure settings status and a button to modify site permissions -->
    <string name="quick_settings_sheet">Quick settings sheet</string>
    <!-- Label that indicates that this option it the recommended one -->
    <string name="phone_feature_recommended">Recommended</string>
    <!-- Button label for clearing all the information of site permissions-->
    <string name="clear_permissions">Clear permissions</string>
    <!-- Text for the OK button on Clear permissions dialog -->
    <string name="clear_permissions_positive">OK</string>
    <!-- Text for the cancel button on Clear permissions dialog -->
    <string name="clear_permissions_negative">Cancel</string>
    <!-- Button label for clearing a site permission-->
    <string name="clear_permission">Clear permission</string>
    <!-- Text for the OK button on Clear permission dialog -->
    <string name="clear_permission_positive">OK</string>
    <!-- Text for the cancel button on Clear permission dialog -->
    <string name="clear_permission_negative">Cancel</string>
    <!-- Button label for clearing all the information on all sites-->
    <string name="clear_permissions_on_all_sites">Clear permissions on all sites</string>
    <!-- Preference for altering video and audio autoplay for all websites -->
    <string name="preference_browser_feature_autoplay">Autoplay</string>
    <!-- Preference for altering the camera access for all websites -->
    <string name="preference_phone_feature_camera">Camera</string>
    <!-- Preference for altering the microphone access for all websites -->
    <string name="preference_phone_feature_microphone">Microphone</string>
    <!-- Preference for altering the location access for all websites -->
    <string name="preference_phone_feature_location">Location</string>
    <!-- Preference for altering the notification access for all websites -->
    <string name="preference_phone_feature_notification">Notification</string>
    <!-- Preference for altering the persistent storage access for all websites -->
    <string name="preference_phone_feature_persistent_storage">Persistent Storage</string>
    <!-- Preference for altering the storage access setting for all websites -->
    <string name="preference_phone_feature_cross_origin_storage_access">Cross-site cookies</string>
    <!-- Preference for altering the EME access for all websites -->
    <string name="preference_phone_feature_media_key_system_access">DRM-controlled content</string>
    <!-- Label that indicates that a permission must be asked always -->
    <string name="preference_option_phone_feature_ask_to_allow">Ask to allow</string>
    <!-- Label that indicates that a permission must be blocked -->
    <string name="preference_option_phone_feature_blocked">Blocked</string>
    <!-- Label that indicates that a permission must be allowed -->
    <string name="preference_option_phone_feature_allowed">Allowed</string>
    <!--Label that indicates a permission is by the Android OS-->
    <string name="phone_feature_blocked_by_android">Blocked by Android</string>
    <!-- Preference for showing a list of websites that the default configurations won't apply to them -->
    <string name="preference_exceptions">Exceptions</string>
    <!-- Summary of tracking protection preference if tracking protection is set to off -->
    <string name="tracking_protection_off">Off</string>
    <!-- Summary of tracking protection preference if tracking protection is set to standard -->
    <string name="tracking_protection_standard">Standard</string>
    <!-- Summary of tracking protection preference if tracking protection is set to strict -->
    <string name="tracking_protection_strict">Strict</string>
    <!-- Summary of tracking protection preference if tracking protection is set to custom -->
    <string name="tracking_protection_custom">Custom</string>
    <!-- Label for global setting that indicates that all video and audio autoplay is allowed -->
    <string name="preference_option_autoplay_allowed2">Allow audio and video</string>
    <!-- Label for site specific setting that indicates that all video and audio autoplay is allowed -->
    <string name="quick_setting_option_autoplay_allowed">Allow audio and video</string>
    <!-- Label that indicates that video and audio autoplay is only allowed over Wi-Fi -->
    <string name="preference_option_autoplay_allowed_wifi_only2">Block audio and video on cellular data only</string>
    <!-- Subtext that explains 'autoplay on Wi-Fi only' option -->
    <string name="preference_option_autoplay_allowed_wifi_subtext">Audio and video will play on Wi-Fi</string>
    <!-- Label for global setting that indicates that video autoplay is allowed, but audio autoplay is blocked -->
    <string name="preference_option_autoplay_block_audio2">Block audio only</string>
    <!-- Label for site specific setting that indicates that video autoplay is allowed, but audio autoplay is blocked -->
    <string name="quick_setting_option_autoplay_block_audio">Block audio only</string>
    <!-- Label for global setting that indicates that all video and audio autoplay is blocked -->
    <string name="preference_option_autoplay_blocked3">Block audio and video</string>
    <!-- Label for site specific setting that indicates that all video and audio autoplay is blocked -->
    <string name="quick_setting_option_autoplay_blocked">Block audio and video</string>
    <!-- Summary of delete browsing data on quit preference if it is set to on -->
    <string name="delete_browsing_data_quit_on">On</string>
    <!-- Summary of delete browsing data on quit preference if it is set to off -->
    <string name="delete_browsing_data_quit_off">Off</string>
    <!-- Summary of studies preference if it is set to on -->
    <string name="studies_on">On</string>
    <!-- Summary of studies data on quit preference if it is set to off -->
    <string name="studies_off">Off</string>

    <!-- Collections -->
    <!-- Collections header on home fragment -->
    <string name="collections_header">Collections</string>
    <!-- Content description (not visible, for screen readers etc.): Opens the collection menu when pressed -->
    <string name="collection_menu_button_content_description">Collection menu</string>
    <!-- Label to describe what collections are to a new user without any collections -->
    <string name="no_collections_description2">Collect the things that matter to you.\nGroup together similar searches, sites, and tabs for quick access later.</string>
    <!-- Title for the "select tabs" step of the collection creator -->
    <string name="create_collection_select_tabs">Select Tabs</string>
    <!-- Title for the "select collection" step of the collection creator -->
    <string name="create_collection_select_collection">Select collection</string>
    <!-- Title for the "name collection" step of the collection creator -->
    <string name="create_collection_name_collection">Name collection</string>
    <!-- Button to add new collection for the "select collection" step of the collection creator -->
    <string name="create_collection_add_new_collection">Add new collection</string>
    <!-- Button to select all tabs in the "select tabs" step of the collection creator -->
    <string name="create_collection_select_all">Select all</string>
    <!-- Button to deselect all tabs in the "select tabs" step of the collection creator -->
    <string name="create_collection_deselect_all">Deselect all</string>
    <!-- Text to prompt users to select the tabs to save in the "select tabs" step of the collection creator -->
    <string name="create_collection_save_to_collection_empty">Select tabs to save</string>
    <!-- Text to show users how many tabs they have selected in the "select tabs" step of the collection creator.
     %d is a placeholder for the number of tabs selected. -->
    <string name="create_collection_save_to_collection_tabs_selected">%d tabs selected</string>
    <!-- Text to show users they have one tab selected in the "select tabs" step of the collection creator.
    %d is a placeholder for the number of tabs selected. -->
    <string name="create_collection_save_to_collection_tab_selected">%d tab selected</string>
    <!-- Text shown in snackbar when multiple tabs have been saved in a collection -->
    <string name="create_collection_tabs_saved">Tabs saved!</string>
    <!-- Text shown in snackbar when one or multiple tabs have been saved in a new collection -->
    <string name="create_collection_tabs_saved_new_collection">Collection saved!</string>
    <!-- Text shown in snackbar when one tab has been saved in a collection -->
    <string name="create_collection_tab_saved">Tab saved!</string>
    <!-- Content description (not visible, for screen readers etc.): button to close the collection creator -->
    <string name="create_collection_close">Close</string>
    <!-- Button to save currently selected tabs in the "select tabs" step of the collection creator-->
    <string name="create_collection_save">Save</string>
    <!-- Snackbar action to view the collection the user just created or updated -->
    <string name="create_collection_view">View</string>
    <!-- Text for the OK button from collection dialogs -->
    <string name="create_collection_positive">OK</string>
    <!-- Text for the cancel button from collection dialogs -->
    <string name="create_collection_negative">Cancel</string>

    <!-- Default name for a new collection in "name new collection" step of the collection creator. %d is a placeholder for the number of collections-->
    <string name="create_collection_default_name">Collection %d</string>

    <!-- Share -->
    <!-- Share screen header -->
    <string name="share_header_2">Share</string>
    <!-- Content description (not visible, for screen readers etc.):
        "Share" button. Opens the share menu when pressed. -->
    <string name="share_button_content_description">Share</string>
    <!-- Text for the Save to PDF feature in the share menu -->
    <string name="share_save_to_pdf">Save as PDF</string>
    <!-- Text for error message when generating a PDF file Text. -->
    <string name="unable_to_save_to_pdf_error">Unable to generate PDF</string>
    <!-- Text for standard error snackbar dismiss button. -->
    <string name="standard_snackbar_error_dismiss">Dismiss</string>
    <!-- Text for error message when printing a page and it fails. -->
    <string name="unable_to_print_page_error">Unable to print this page</string>
    <!-- Text for the print feature in the share and browser menu -->
    <string name="menu_print">Print</string>
    <!-- Sub-header in the dialog to share a link to another sync device -->
    <string name="share_device_subheader">Send to device</string>
    <!-- Sub-header in the dialog to share a link to an app from the full list -->
    <string name="share_link_all_apps_subheader">All actions</string>
    <!-- Sub-header in the dialog to share a link to an app from the most-recent sorted list -->
    <string name="share_link_recent_apps_subheader">Recently used</string>
    <!-- Text for the copy link action in the share screen. -->
    <string name="share_copy_link_to_clipboard">Copy to clipboard</string>
    <!-- Toast shown after copying link to clipboard -->
    <string name="toast_copy_link_to_clipboard">Copied to clipboard</string>
    <!-- An option from the share dialog to sign into sync -->
    <string name="sync_sign_in">Sign in to Sync</string>
     <!-- An option from the three dot menu to sync and save data -->
    <string name="sync_menu_sync_and_save_data">Sync and save data</string>
    <!-- An option from the share dialog to send link to all other sync devices -->
    <string name="sync_send_to_all">Send to all devices</string>
    <!-- An option from the share dialog to reconnect to sync -->
    <string name="sync_reconnect">Reconnect to Sync</string>
    <!-- Text displayed when sync is offline and cannot be accessed -->
    <string name="sync_offline">Offline</string>
    <!-- An option to connect additional devices -->
    <string name="sync_connect_device">Connect another device</string>
    <!-- The dialog text shown when additional devices are not available -->
    <string name="sync_connect_device_dialog">To send a tab, sign in to Firefox on at least one other device.</string>
    <!-- Confirmation dialog button -->
    <string name="sync_confirmation_button">Got it</string>
    <!-- Share error message -->
    <string name="share_error_snackbar">Cannot share to this app</string>
    <!-- Add new device screen title -->
    <string name="sync_add_new_device_title">Send to device</string>
    <!-- Text for the warning message on the Add new device screen -->
    <string name="sync_add_new_device_message">No Devices Connected</string>
    <!-- Text for the button to learn about sending tabs -->
    <string name="sync_add_new_device_learn_button">Learn About Sending Tabs…</string>
    <!-- Text for the button to connect another device -->
    <string name="sync_add_new_device_connect_button">Connect Another Device…</string>

    <!-- Notifications -->
    <!-- Text shown in the notification that pops up to remind the user that a private browsing session is active. -->
    <string name="notification_pbm_delete_text_2">Close private tabs</string>

    <!-- Text shown in the notification that pops up to remind the user that a private browsing session is active for Android 14+ -->
    <string name="notification_erase_title_android_14">Close private tabs?</string>
    <string name="notification_erase_text_android_14">Tap or swipe this notification to close private tabs.</string>

    <!-- Name of the marketing notification channel. Displayed in the "App notifications" system settings for the app -->
    <string name="notification_marketing_channel_name">Marketing</string>
    <!-- Title shown in the notification that pops up to remind the user to set fenix as default browser.
    The app name is in the text, due to limitations with localizing Nimbus experiments -->
    <string name="nimbus_notification_default_browser_title" tools:ignore="UnusedResources">Firefox is fast and private</string>
    <!-- Text shown in the notification that pops up to remind the user to set fenix as default browser.
    The app name is in the text, due to limitations with localizing Nimbus experiments -->
    <string name="nimbus_notification_default_browser_text" tools:ignore="UnusedResources">Make Firefox your default browser</string>
    <!-- Title shown in the notification that pops up to re-engage the user -->
    <string name="notification_re_engagement_title">Try private browsing</string>
    <!-- Text shown in the notification that pops up to re-engage the user.
    %1$s is a placeholder that will be replaced by the app name. -->
    <string name="notification_re_engagement_text">Browse with no saved cookies or history in %1$s</string>
    <!-- Title A shown in the notification that pops up to re-engage the user -->
    <string name="notification_re_engagement_A_title">Browse without a trace</string>
    <!-- Text A shown in the notification that pops up to re-engage the user.
    %1$s is a placeholder that will be replaced by the app name. -->
    <string name="notification_re_engagement_A_text">Private browsing in %1$s doesn’t save your info.</string>
    <!-- Title B shown in the notification that pops up to re-engage the user -->
    <string name="notification_re_engagement_B_title">Start your first search</string>
    <!-- Text B shown in the notification that pops up to re-engage the user -->
    <string name="notification_re_engagement_B_text">Find something nearby. Or discover something fun.</string>

    <!-- Survey -->
    <!-- Text shown in the fullscreen message that pops up to ask user to take a short survey.
    The app name is in the text, due to limitations with localizing Nimbus experiments -->
    <string name="nimbus_survey_message_text">Please help make Firefox better by taking a short survey.</string>
    <!-- Preference for taking the short survey. -->
    <string name="preferences_take_survey">Take Survey</string>
    <!-- Preference for not taking the short survey. -->
    <string name="preferences_not_take_survey">No Thanks</string>

    <!-- Snackbar -->
    <!-- Text shown in snackbar when user deletes a collection -->
    <string name="snackbar_collection_deleted">Collection deleted</string>
    <!-- Text shown in snackbar when user renames a collection -->
    <string name="snackbar_collection_renamed">Collection renamed</string>
    <!-- Text shown in snackbar when user closes a tab -->
    <string name="snackbar_tab_closed">Tab closed</string>
    <!-- Text shown in snackbar when user closes all tabs -->
    <string name="snackbar_tabs_closed">Tabs closed</string>
    <!-- Text shown in snackbar when user bookmarks a list of tabs -->
    <string name="snackbar_message_bookmarks_saved">Bookmarks saved!</string>
    <!-- Text shown in snackbar when user adds a site to shortcuts -->
    <string name="snackbar_added_to_shortcuts">Added to shortcuts!</string>
    <!-- Text shown in snackbar when user closes a private tab -->
    <string name="snackbar_private_tab_closed">Private tab closed</string>
    <!-- Text shown in snackbar when user closes all private tabs -->
    <string name="snackbar_private_tabs_closed">Private tabs closed</string>
    <!-- Text shown in snackbar when user erases their private browsing data -->
    <string name="snackbar_private_data_deleted">Private browsing data deleted</string>
    <!-- Text shown in snackbar to undo deleting a tab, top site or collection -->
    <string name="snackbar_deleted_undo">UNDO</string>
    <!-- Text shown in snackbar when user removes a top site -->
    <string name="snackbar_top_site_removed">Site removed</string>
    <!-- QR code scanner prompt which appears after scanning a code, but before navigating to it
        First parameter is the name of the app, second parameter is the URL or text scanned-->
    <string name="qr_scanner_confirmation_dialog_message">Allow %1$s to open %2$s</string>
    <!-- QR code scanner prompt dialog positive option to allow navigation to scanned link -->
    <string name="qr_scanner_dialog_positive">ALLOW</string>
    <!-- QR code scanner prompt dialog positive option to deny navigation to scanned link -->
    <string name="qr_scanner_dialog_negative">DENY</string>
    <!-- QR code scanner prompt dialog error message shown when a hostname does not contain http or https. -->
    <string name="qr_scanner_dialog_invalid">Web address not valid.</string>
    <!-- QR code scanner prompt dialog positive option when there is an error -->
    <string name="qr_scanner_dialog_invalid_ok">OK</string>
    <!-- Tab collection deletion prompt dialog message. Placeholder will be replaced with the collection name -->
    <string name="tab_collection_dialog_message">Are you sure you want to delete %1$s?</string>
    <!-- Collection and tab deletion prompt dialog message. This will show when the last tab from a collection is deleted -->
    <string name="delete_tab_and_collection_dialog_message">Deleting this tab will delete the entire collection. You can create new collections at any time.</string>
    <!-- Collection and tab deletion prompt dialog title. Placeholder will be replaced with the collection name. This will show when the last tab from a collection is deleted -->
    <string name="delete_tab_and_collection_dialog_title">Delete %1$s?</string>
    <!-- Tab collection deletion prompt dialog option to delete the collection -->
    <string name="tab_collection_dialog_positive">Delete</string>
    <!-- Text displayed in a notification when the user enters full screen mode -->
    <string name="full_screen_notification">Entering full screen mode</string>
    <!-- Message for copying the URL via long press on the toolbar -->
    <string name="url_copied">URL copied</string>
    <!-- Sample text for accessibility font size -->
    <string name="accessibility_text_size_sample_text_1">This is sample text. It is here to show how text will appear when you increase or decrease the size with this setting.</string>
    <!-- Summary for Accessibility Text Size Scaling Preference -->
    <string name="preference_accessibility_text_size_summary">Make text on websites larger or smaller</string>
    <!-- Title for Accessibility Text Size Scaling Preference -->
    <string name="preference_accessibility_font_size_title">Font Size</string>

    <!-- Title for Accessibility Text Automatic Size Scaling Preference -->
    <string name="preference_accessibility_auto_size_2">Automatic font sizing</string>
    <!-- Summary for Accessibility Text Automatic Size Scaling Preference -->
    <string name="preference_accessibility_auto_size_summary">Font size will match your Android settings. Disable to manage font size here.</string>

    <!-- Title for the Delete browsing data preference -->
    <string name="preferences_delete_browsing_data">Delete browsing data</string>
    <!-- Title for the tabs item in Delete browsing data -->
    <string name="preferences_delete_browsing_data_tabs_title_2">Open tabs</string>
    <!-- Subtitle for the tabs item in Delete browsing data, parameter will be replaced with the number of open tabs -->
    <string name="preferences_delete_browsing_data_tabs_subtitle">%d tabs</string>
    <!-- Title for the data and history items in Delete browsing data -->
    <!-- Title for the history item in Delete browsing data -->
    <string name="preferences_delete_browsing_data_browsing_history_title">Browsing history</string>
    <!-- Subtitle for the data and history items in delete browsing data, parameter will be replaced with the
        number of history items the user has -->
    <string name="preferences_delete_browsing_data_browsing_data_subtitle">%d addresses</string>
    <!-- Title for the cookies and site data items in Delete browsing data -->
    <string name="preferences_delete_browsing_data_cookies_and_site_data">Cookies and site data</string>
    <!-- Subtitle for the cookies item in Delete browsing data -->
    <string name="preferences_delete_browsing_data_cookies_subtitle">You’ll be logged out of most sites</string>
    <!-- Title for the cached images and files item in Delete browsing data -->
    <string name="preferences_delete_browsing_data_cached_files">Cached images and files</string>
    <!-- Subtitle for the cached images and files item in Delete browsing data -->
    <string name="preferences_delete_browsing_data_cached_files_subtitle">Frees up storage space</string>
    <!-- Title for the site permissions item in Delete browsing data -->
    <string name="preferences_delete_browsing_data_site_permissions">Site permissions</string>
    <!-- Title for the downloads item in Delete browsing data -->
    <string name="preferences_delete_browsing_data_downloads">Downloads</string>
    <!-- Text for the button to delete browsing data -->
    <string name="preferences_delete_browsing_data_button">Delete browsing data</string>
    <!-- Title for the Delete browsing data on quit preference -->
    <string name="preferences_delete_browsing_data_on_quit">Delete browsing data on quit</string>
    <!-- Summary for the Delete browsing data on quit preference. "Quit" translation should match delete_browsing_data_on_quit_action translation. -->
    <string name="preference_summary_delete_browsing_data_on_quit_2">Automatically deletes browsing data when you select \"Quit\" from the main menu</string>
    <!-- Action item in menu for the Delete browsing data on quit feature -->
    <string name="delete_browsing_data_on_quit_action">Quit</string>

    <!-- Title text of a delete browsing data dialog. -->
    <string name="delete_history_prompt_title">Time range to delete</string>
    <!-- Body text of a delete browsing data dialog. -->
    <string name="delete_history_prompt_body" moz:RemovedIn="130" tools:ignore="UnusedResources">Removes history (including history synced from other devices), cookies and other browsing data.</string>
    <!-- Body text of a delete browsing data dialog. -->
    <string name="delete_history_prompt_body_2">Removes history (including history synced from other devices)</string>
    <!-- Radio button in the delete browsing data dialog to delete history items for the last hour. -->
    <string name="delete_history_prompt_button_last_hour">Last hour</string>
    <!-- Radio button in the delete browsing data dialog to delete history items for today and yesterday. -->
    <string name="delete_history_prompt_button_today_and_yesterday">Today and yesterday</string>
    <!-- Radio button in the delete browsing data dialog to delete all history. -->
    <string name="delete_history_prompt_button_everything">Everything</string>

    <!-- Dialog message to the user asking to delete browsing data. Parameter will be replaced by app name. -->
    <string name="delete_browsing_data_prompt_message_3">%s will delete the selected browsing data.</string>
    <!-- Text for the cancel button for the data deletion dialog -->
    <string name="delete_browsing_data_prompt_cancel">Cancel</string>
    <!-- Text for the allow button for the data deletion dialog -->
    <string name="delete_browsing_data_prompt_allow">Delete</string>
    <!-- Text for the snackbar confirmation that the data was deleted -->
    <string name="preferences_delete_browsing_data_snackbar">Browsing data deleted</string>
    <!-- Text for the snackbar to show the user that the deletion of browsing data is in progress -->
    <string name="deleting_browsing_data_in_progress">Deleting browsing data&#8230;</string>

    <!-- Dialog message to the user asking to delete all history items inside the opened group. Parameter will be replaced by a history group name. -->
    <string name="delete_all_history_group_prompt_message">Delete all sites in “%s”</string>
    <!-- Text for the cancel button for the history group deletion dialog -->
    <string name="delete_history_group_prompt_cancel">Cancel</string>
    <!-- Text for the allow button for the history group dialog -->
    <string name="delete_history_group_prompt_allow">Delete</string>
    <!-- Text for the snackbar confirmation that the history group was deleted -->
    <string name="delete_history_group_snackbar">Group deleted</string>

    <!-- Onboarding -->
    <!-- text to display in the snackbar once account is signed-in -->
    <string name="onboarding_firefox_account_sync_is_on">Sync is on</string>

    <!-- Onboarding theme -->
    <!-- Text shown in snackbar when multiple tabs have been sent to device -->
    <string name="sync_sent_tabs_snackbar">Tabs sent!</string>
    <!-- Text shown in snackbar when one tab has been sent to device  -->
    <string name="sync_sent_tab_snackbar">Tab sent!</string>
    <!-- Text shown in snackbar when sharing tabs failed  -->
    <string name="sync_sent_tab_error_snackbar">Unable to send</string>
    <!-- Text shown in snackbar for the "retry" action that the user has after sharing tabs failed -->
    <string name="sync_sent_tab_error_snackbar_action">RETRY</string>
    <!-- Title of QR Pairing Fragment -->
    <string name="sync_scan_code">Scan the code</string>
    <!-- Instructions on how to access pairing -->
    <string name="sign_in_instructions"><![CDATA[On your computer open Firefox and go to <b>https://firefox.com/pair</b>]]></string>
    <!-- Text shown for sign in pairing when ready -->
    <string name="sign_in_ready_for_scan">Ready to scan</string>
    <!-- Text shown for settings option for sign with pairing -->
    <string name="sign_in_with_camera">Sign in with your camera</string>
    <!-- Text shown for settings option for sign with email -->
    <string name="sign_in_with_email">Use email instead</string>
    <!-- Text shown for settings option for create new account text.'Firefox' intentionally hardcoded here.-->
    <string name="sign_in_create_account_text"><![CDATA[No account? <u>Create one</u> to sync Firefox between devices.]]></string>
    <!-- Text shown in confirmation dialog to sign out of account. The first parameter is the name of the app (e.g. Firefox Preview) -->
    <string name="sign_out_confirmation_message_2">%s will stop syncing with your account, but won’t delete any of your browsing data on this device.</string>
    <!-- Option to continue signing out of account shown in confirmation dialog to sign out of account -->
    <string name="sign_out_disconnect">Disconnect</string>
    <!-- Option to cancel signing out shown in confirmation dialog to sign out of account -->
    <string name="sign_out_cancel">Cancel</string>
    <!-- Error message snackbar shown after the user tried to select a default folder which cannot be altered -->
    <string name="bookmark_cannot_edit_root">Can’t edit default folders</string>

    <!-- Enhanced Tracking Protection -->
    <!-- Link displayed in enhanced tracking protection panel to access tracking protection settings -->
    <string name="etp_settings">Protection Settings</string>
    <!-- Preference title for enhanced tracking protection settings -->
    <string name="preference_enhanced_tracking_protection">Enhanced Tracking Protection</string>
    <!-- Preference summary for enhanced tracking protection settings on/off switch -->
    <string name="preference_enhanced_tracking_protection_summary">Now featuring Total Cookie Protection, our most powerful barrier yet against cross-site trackers.</string>
    <!-- Description of enhanced tracking protection. The parameter is the name of the application (For example: Firefox Fenix) -->
    <string name="preference_enhanced_tracking_protection_explanation_2">%s protects you from many of the most common trackers that follow what you do online.</string>
    <!-- Text displayed that links to website about enhanced tracking protection -->
    <string name="preference_enhanced_tracking_protection_explanation_learn_more">Learn more</string>
    <!-- Preference for enhanced tracking protection for the standard protection settings -->
    <string name="preference_enhanced_tracking_protection_standard_default_1">Standard (default)</string>
    <!-- Preference description for enhanced tracking protection for the standard protection settings -->
    <string name="preference_enhanced_tracking_protection_standard_description_5">Pages will load normally, but block fewer trackers.</string>
    <!--  Accessibility text for the Standard protection information icon  -->
    <string name="preference_enhanced_tracking_protection_standard_info_button">What’s blocked by standard tracking protection</string>
    <!-- Preference for enhanced tracking protection for the strict protection settings -->
    <string name="preference_enhanced_tracking_protection_strict">Strict</string>
    <!-- Preference description for enhanced tracking protection for the strict protection settings -->
    <string name="preference_enhanced_tracking_protection_strict_description_4">Stronger tracking protection and faster performance, but some sites may not work properly.</string>
    <!--  Accessibility text for the Strict protection information icon  -->
    <string name="preference_enhanced_tracking_protection_strict_info_button">What’s blocked by strict tracking protection</string>
    <!-- Preference for enhanced tracking protection for the custom protection settings -->
    <string name="preference_enhanced_tracking_protection_custom">Custom</string>
    <!-- Preference description for enhanced tracking protection for the strict protection settings -->
    <string name="preference_enhanced_tracking_protection_custom_description_2">Choose which trackers and scripts to block.</string>
    <!--  Accessibility text for the Strict protection information icon  -->
    <string name="preference_enhanced_tracking_protection_custom_info_button">What’s blocked by custom tracking protection</string>
    <!-- Header for categories that are being blocked by current Enhanced Tracking Protection settings -->
    <!-- Preference for enhanced tracking protection for the custom protection settings for cookies-->
    <string name="preference_enhanced_tracking_protection_custom_cookies">Cookies</string>
    <!-- Option for enhanced tracking protection for the custom protection settings for cookies-->
    <string name="preference_enhanced_tracking_protection_custom_cookies_1">Cross-site and social media trackers</string>
    <!-- Option for enhanced tracking protection for the custom protection settings for cookies-->
    <string name="preference_enhanced_tracking_protection_custom_cookies_2">Cookies from unvisited sites</string>
    <!-- Option for enhanced tracking protection for the custom protection settings for cookies-->
    <string name="preference_enhanced_tracking_protection_custom_cookies_3">All third-party cookies (may cause websites to break)</string>
    <!-- Option for enhanced tracking protection for the custom protection settings for cookies-->
    <string name="preference_enhanced_tracking_protection_custom_cookies_4">All cookies (will cause websites to break)</string>
    <!-- Option for enhanced tracking protection for the custom protection settings for cookies-->
    <string name="preference_enhanced_tracking_protection_custom_cookies_5">Isolate cross-site cookies</string>
    <!-- Preference for Global Privacy Control for the custom privacy settings for Global Privacy Control. '&amp;' is replaced with the ampersand symbol: &-->
    <string name="preference_enhanced_tracking_protection_custom_global_privacy_control">Tell websites not to share &amp; sell data</string>
    <!-- Preference for enhanced tracking protection for the custom protection settings for tracking content -->
    <string name="preference_enhanced_tracking_protection_custom_tracking_content">Tracking content</string>
    <!-- Option for enhanced tracking protection for the custom protection settings for tracking content-->
    <string name="preference_enhanced_tracking_protection_custom_tracking_content_1">In all tabs</string>
    <!-- Option for enhanced tracking protection for the custom protection settings for tracking content-->
    <string name="preference_enhanced_tracking_protection_custom_tracking_content_2">Only in Private tabs</string>
    <!-- Preference for enhanced tracking protection for the custom protection settings -->
    <string name="preference_enhanced_tracking_protection_custom_cryptominers">Cryptominers</string>
    <!-- Preference for enhanced tracking protection for the custom protection settings -->
    <string name="preference_enhanced_tracking_protection_custom_fingerprinters">Fingerprinters</string>
    <!-- Button label for navigating to the Enhanced Tracking Protection details -->
    <string name="enhanced_tracking_protection_details">Details</string>
    <!-- Header for categories that are being being blocked by current Enhanced Tracking Protection settings -->
    <string name="enhanced_tracking_protection_blocked">Blocked</string>
    <!-- Header for categories that are being not being blocked by current Enhanced Tracking Protection settings -->
    <string name="enhanced_tracking_protection_allowed">Allowed</string>
    <!-- Category of trackers (social media trackers) that can be blocked by Enhanced Tracking Protection -->
    <string name="etp_social_media_trackers_title">Social Media Trackers</string>
    <!-- Description of social media trackers that can be blocked by Enhanced Tracking Protection -->
    <string name="etp_social_media_trackers_description">Limits the ability of social networks to track your browsing activity around the web.</string>
    <!-- Category of trackers (cross-site tracking cookies) that can be blocked by Enhanced Tracking Protection -->
    <string name="etp_cookies_title">Cross-Site Tracking Cookies</string>
    <!-- Category of trackers (cross-site tracking cookies) that can be blocked by Enhanced Tracking Protection -->
    <string name="etp_cookies_title_2">Cross-Site Cookies</string>
    <!-- Description of cross-site tracking cookies that can be blocked by Enhanced Tracking Protection -->
    <string name="etp_cookies_description">Blocks cookies that ad networks and analytics companies use to compile your browsing data across many sites.</string>
    <!-- Description of cross-site tracking cookies that can be blocked by Enhanced Tracking Protection -->
    <string name="etp_cookies_description_2">Total Cookie Protection isolates cookies to the site you’re on so trackers like ad networks can’t use them to follow you across sites.</string>
    <!-- Category of trackers (cryptominers) that can be blocked by Enhanced Tracking Protection -->
    <string name="etp_cryptominers_title">Cryptominers</string>
    <!-- Description of cryptominers that can be blocked by Enhanced Tracking Protection -->
    <string name="etp_cryptominers_description">Prevents malicious scripts gaining access to your device to mine digital currency.</string>
    <!-- Category of trackers (fingerprinters) that can be blocked by Enhanced Tracking Protection -->
    <string name="etp_fingerprinters_title">Fingerprinters</string>
    <!-- Description of fingerprinters that can be blocked by Enhanced Tracking Protection -->
    <string name="etp_fingerprinters_description">Stops uniquely identifiable data from being collected about your device that can be used for tracking purposes.</string>
    <!-- Category of trackers (tracking content) that can be blocked by Enhanced Tracking Protection -->
    <string name="etp_tracking_content_title">Tracking Content</string>
    <!-- Description of tracking content that can be blocked by Enhanced Tracking Protection -->
    <string name="etp_tracking_content_description">Stops outside ads, videos, and other content from loading that contains tracking code. May affect some website functionality.</string>
    <!-- Enhanced Tracking Protection message that protection is currently on for this site -->
    <string name="etp_panel_on">Protections are ON for this site</string>
    <!-- Enhanced Tracking Protection message that protection is currently off for this site -->
    <string name="etp_panel_off">Protections are OFF for this site</string>
    <!-- Header for exceptions list for which sites enhanced tracking protection is always off -->
    <string name="enhanced_tracking_protection_exceptions">Enhanced Tracking Protection is off for these websites</string>
    <!-- Content description (not visible, for screen readers etc.): Navigate
    back from ETP details (Ex: Tracking content) -->
    <string name="etp_back_button_content_description">Navigate back</string>
    <!-- About page link text to open what's new link -->
    <string name="about_whats_new">What’s new in %s</string>
    <!-- Open source licenses page title
    The first parameter is the app name -->
    <string name="open_source_licenses_title">%s | OSS Libraries</string>
    <!-- Category of trackers (redirect trackers) that can be blocked by Enhanced Tracking Protection -->
    <string name="etp_redirect_trackers_title">Redirect Trackers</string>
    <!-- Description of redirect tracker cookies that can be blocked by Enhanced Tracking Protection -->
    <string name="etp_redirect_trackers_description">Clears cookies set by redirects to known tracking websites.</string>
    <!-- Description of the SmartBlock Enhanced Tracking Protection feature. The * symbol is intentionally hardcoded here,
         as we use it on the UI to indicate which trackers have been partially unblocked.  -->
    <string name="preference_etp_smartblock_description">Some trackers marked below have been partially unblocked on this page because you interacted with them *.</string>
    <!-- Text displayed that links to website about enhanced tracking protection SmartBlock -->
    <string name="preference_etp_smartblock_learn_more">Learn more</string>
    <!-- Content description (not visible, for screen readers etc.):
    Enhanced tracking protection exception preference icon for ETP settings. -->
    <string name="preference_etp_exceptions_icon_description">Enhanced tracking protection exception preference icon</string>

    <!-- About page link text to open support link -->
    <string name="about_support">Support</string>
    <!-- About page link text to list of past crashes (like about:crashes on desktop) -->
    <string name="about_crashes">Crashes</string>
    <!-- About page link text to open privacy notice link -->
    <string name="about_privacy_notice">Privacy notice</string>
    <!-- About page link text to open know your rights link -->
    <string name="about_know_your_rights">Know your rights</string>
    <!-- About page link text to open licensing information link -->
    <string name="about_licensing_information">Licensing information</string>
    <!-- About page link text to open a screen with libraries that are used -->
    <string name="about_other_open_source_libraries">Libraries that we use</string>
    <!-- Toast shown to the user when they are activating the secret dev menu
        The first parameter is number of long clicks left to enable the menu -->
    <string name="about_debug_menu_toast_progress">Debug menu: %1$d click(s) left to enable</string>
    <string name="about_debug_menu_toast_done">Debug menu enabled</string>

    <!-- Browser long press popup menu -->
    <!-- Copy the current url -->
    <string name="browser_toolbar_long_press_popup_copy">Copy</string>
    <!-- Paste & go the text in the clipboard. '&amp;' is replaced with the ampersand symbol: & -->
    <string name="browser_toolbar_long_press_popup_paste_and_go">Paste &amp; Go</string>
    <!-- Paste the text in the clipboard -->
    <string name="browser_toolbar_long_press_popup_paste">Paste</string>
    <!-- Snackbar message shown after an URL has been copied to clipboard. -->
    <string name="browser_toolbar_url_copied_to_clipboard_snackbar">URL copied to clipboard</string>

    <!-- Title text for the Add To Homescreen dialog -->
    <string name="add_to_homescreen_title">Add to Home screen</string>
    <!-- Cancel button text for the Add to Homescreen dialog -->
    <string name="add_to_homescreen_cancel">Cancel</string>
    <!-- Add button text for the Add to Homescreen dialog -->
    <string name="add_to_homescreen_add">Add</string>
    <!-- Continue to website button text for the first-time Add to Homescreen dialog -->
    <string name="add_to_homescreen_continue">Continue to website</string>
    <!-- Placeholder text for the TextView in the Add to Homescreen dialog -->
    <string name="add_to_homescreen_text_placeholder">Shortcut name</string>
    <!-- Describes the add to homescreen functionality -->
    <string name="add_to_homescreen_description_2">You can easily add this website to your device’s Home screen to have instant access and browse faster with an app-like experience.</string>

    <!-- Preference for managing the settings for logins and passwords in Fenix -->
    <string name="preferences_passwords_logins_and_passwords">Logins and passwords</string>
    <!-- Preference for managing the settings for logins and passwords in Fenix -->
    <string name="preferences_passwords_logins_and_passwords_2" tools:ignore="UnusedResources">Passwords</string>
    <!-- Preference for managing the saving of logins and passwords in Fenix -->
    <string name="preferences_passwords_save_logins">Save logins and passwords</string>
    <!-- Preference for managing the saving of logins and passwords in Fenix -->
    <string name="preferences_passwords_save_logins_2" tools:ignore="UnusedResources">Save passwords</string>
    <!-- Preference option for asking to save passwords in Fenix -->
    <string name="preferences_passwords_save_logins_ask_to_save">Ask to save</string>
    <!-- Preference option for never saving passwords in Fenix -->
    <string name="preferences_passwords_save_logins_never_save">Never save</string>
    <!-- Preference for autofilling saved logins in Firefox (in web content), %1$s will be replaced with the app name -->
    <string name="preferences_passwords_autofill2">Autofill in %1$s</string>
    <!-- Description for the preference for autofilling saved logins in Firefox (in web content), %1$s will be replaced with the app name -->
    <string name="preferences_passwords_autofill_description">Fill and save usernames and passwords in websites while using %1$s.</string>
    <!-- Preference for autofilling logins from Fenix in other apps (e.g. autofilling the Twitter app) -->
    <string name="preferences_android_autofill">Autofill in other apps</string>
    <!-- Description for the preference for autofilling logins from Fenix in other apps (e.g. autofilling the Twitter app) -->
    <string name="preferences_android_autofill_description">Fill usernames and passwords in other apps on your device.</string>
    <!-- Preference option for adding a login -->
    <string name="preferences_logins_add_login">Add login</string>
    <!-- Preference option for adding a password -->
    <string name="preferences_logins_add_login_2" tools:ignore="UnusedResources">Add password</string>

    <!-- Preference for syncing saved logins in Fenix -->
    <string name="preferences_passwords_sync_logins">Sync logins</string>
    <!-- Preference for syncing saved passwords in Fenix -->
    <string name="preferences_passwords_sync_logins_2" tools:ignore="UnusedResources">Sync passwords</string>
    <!-- Preference for syncing saved logins in Fenix, when not signed in-->
    <string name="preferences_passwords_sync_logins_across_devices">Sync logins across devices</string>
    <!-- Preference for syncing saved passwords in Fenix, when not signed in-->
    <string name="preferences_passwords_sync_logins_across_devices_2" tools:ignore="UnusedResources">Sync passwords across devices</string>
    <!-- Preference to access list of saved logins -->
    <string name="preferences_passwords_saved_logins">Saved logins</string>
    <!-- Preference to access list of saved passwords -->
    <string name="preferences_passwords_saved_logins_2" tools:ignore="UnusedResources">Saved passwords</string>
    <!-- Description of empty list of saved passwords. Placeholder is replaced with app name.  -->
    <string name="preferences_passwords_saved_logins_description_empty_text">The logins you save or sync to %s will show up here.</string>
    <!-- Description of empty list of saved passwords. Placeholder is replaced with app name.  -->
    <string name="preferences_passwords_saved_logins_description_empty_text_2" tools:ignore="UnusedResources">The passwords you save or sync to %s will be listed here. All passwords you save are encrypted.
</string>
    <!-- Preference to access list of saved logins -->
    <string name="preferences_passwords_saved_logins_description_empty_learn_more_link">Learn more about Sync.</string>
    <!-- Clickable text for opening an external link for more information about Sync. -->
    <string name="preferences_passwords_saved_logins_description_empty_learn_more_link_2" tools:ignore="UnusedResources">Learn more about sync</string>
    <!-- Preference to access list of login exceptions that we never save logins for -->
    <string name="preferences_passwords_exceptions">Exceptions</string>
    <!-- Empty description of list of login exceptions that we never save logins for -->
    <string name="preferences_passwords_exceptions_description_empty">Logins and passwords that are not saved will be shown here.</string>
    <!-- Empty description of list of login exceptions that we never save passwords for. Parameter will be replaced by app name. -->
    <string name="preferences_passwords_exceptions_description_empty_2" tools:ignore="UnusedResources">%s won’t save passwords for sites listed here.</string>
    <!-- Description of list of login exceptions that we never save logins for -->
    <string name="preferences_passwords_exceptions_description">Logins and passwords will not be saved for these sites.</string>
    <!-- Description of list of login exceptions that we never save passwords for. Parameter will be replaced by app name. -->
    <string name="preferences_passwords_exceptions_description_2" tools:ignore="UnusedResources">%s won’t save passwords for these sites.</string>
    <!-- Text on button to remove all saved login exceptions -->
    <string name="preferences_passwords_exceptions_remove_all">Delete all exceptions</string>
    <!-- Hint for search box in logins list -->
    <string name="preferences_passwords_saved_logins_search">Search logins</string>
    <!-- Hint for search box in passwords list -->
    <string name="preferences_passwords_saved_logins_search_2" tools:ignore="UnusedResources">Search passwords</string>
    <!-- The header for the site that a login is for -->
    <string name="preferences_passwords_saved_logins_site">Site</string>
    <!-- The header for the username for a login -->
    <string name="preferences_passwords_saved_logins_username">Username</string>
    <!-- The header for the password for a login -->
    <string name="preferences_passwords_saved_logins_password">Password</string>
    <!-- Shown in snackbar to tell user that the password has been copied -->
    <string name="logins_password_copied">Password copied to clipboard</string>
    <!-- Shown in snackbar to tell user that the username has been copied -->
    <string name="logins_username_copied">Username copied to clipboard</string>
    <!-- Content Description (for screenreaders etc) read for the button to copy a password in logins-->
    <string name="saved_logins_copy_password">Copy password</string>
    <!-- Content Description (for screenreaders etc) read for the button to clear a password while editing a login-->
    <string name="saved_logins_clear_password">Clear password</string>
    <!-- Content Description (for screenreaders etc) read for the button to copy a username in logins -->
    <string name="saved_login_copy_username">Copy username</string>
    <!-- Content Description (for screenreaders etc) read for the button to clear a username while editing a login -->
    <string name="saved_login_clear_username">Clear username</string>
    <!-- Content Description (for screenreaders etc) read for the button to clear the hostname field while creating a login -->
    <string name="saved_login_clear_hostname">Clear hostname</string>
    <!-- Content Description (for screenreaders etc) read for the button to open a site in logins -->
    <string name="saved_login_open_site">Open site in browser</string>
    <!-- Content Description (for screenreaders etc) read for the button to reveal a password in logins -->
    <string name="saved_login_reveal_password">Show password</string>
    <!-- Content Description (for screenreaders etc) read for the button to hide a password in logins -->
    <string name="saved_login_hide_password">Hide password</string>
    <!-- Message displayed in biometric prompt displayed for authentication before allowing users to view their logins -->
    <string name="logins_biometric_prompt_message">Unlock to view your saved logins</string>
    <!-- Message displayed in biometric prompt displayed for authentication before allowing users to view their passwords -->
    <string name="logins_biometric_prompt_message_2" tools:ignore="UnusedResources">Unlock to view your saved passwords</string>
    <!-- Title of warning dialog if users have no device authentication set up -->
    <string name="logins_warning_dialog_title">Secure your logins and passwords</string>
    <!-- Title of warning dialog if users have no device authentication set up -->
    <string name="logins_warning_dialog_title_2" tools:ignore="UnusedResources">Secure your saved passwords</string>
    <!-- Message of warning dialog if users have no device authentication set up -->
    <string name="logins_warning_dialog_message">Set up a device lock pattern, PIN, or password to protect your saved logins and passwords from being accessed if someone else has your device.</string>
    <!-- Message of warning dialog if users have no device authentication set up -->
    <string name="logins_warning_dialog_message_2" tools:ignore="UnusedResources">Set up a device lock pattern, PIN, or password to protect your saved passwords from being accessed if someone else has your device.</string>
    <!-- Negative button to ignore warning dialog if users have no device authentication set up -->
    <string name="logins_warning_dialog_later">Later</string>
    <!-- Positive button to send users to set up a pin of warning dialog if users have no device authentication set up -->
    <string name="logins_warning_dialog_set_up_now">Set up now</string>
    <!-- Title of PIN verification dialog to direct users to re-enter their device credentials to access their logins -->
    <string name="logins_biometric_prompt_message_pin">Unlock your device</string>
    <!-- Title for Accessibility Force Enable Zoom Preference -->
    <string name="preference_accessibility_force_enable_zoom">Zoom on all websites</string>
    <!-- Summary for Accessibility Force Enable Zoom Preference -->
    <string name="preference_accessibility_force_enable_zoom_summary">Enable to allow pinch and zoom, even on websites that prevent this gesture.</string>
    <!-- Saved logins sorting strategy menu item -by name- (if selected, it will sort saved logins alphabetically) -->
    <string name="saved_logins_sort_strategy_alphabetically">Name (A-Z)</string>
    <!-- Saved logins sorting strategy menu item -by last used- (if selected, it will sort saved logins by last used) -->
    <string name="saved_logins_sort_strategy_last_used">Last used</string>
    <!-- Content description (not visible, for screen readers etc.): Sort saved logins dropdown menu chevron icon -->
    <string name="saved_logins_menu_dropdown_chevron_icon_content_description">Sort logins menu</string>
    <!-- Content description (not visible, for screen readers etc.) -->
    <string name="saved_logins_menu_dropdown_chevron_icon_content_description_2" tools:ignore="UnusedResources">Sort passwords menu</string>

    <!-- Autofill -->
    <!-- Preference and title for managing the autofill settings -->
    <string name="preferences_autofill">Autofill</string>
    <!-- Preference and title for managing the settings for addresses -->
    <string name="preferences_addresses">Addresses</string>
    <!-- Preference and title for managing the settings for credit cards -->
    <string name="preferences_credit_cards">Credit cards</string>
    <!-- Preference and title for managing the settings for payment methods -->
    <string name="preferences_credit_cards_2" tools:ignore="UnusedResources">Payment methods</string>
    <!-- Preference for saving and autofilling credit cards -->
    <string name="preferences_credit_cards_save_and_autofill_cards">Save and autofill cards</string>
    <!-- Preference for saving and autofilling credit cards -->
    <string name="preferences_credit_cards_save_and_autofill_cards_2" tools:ignore="UnusedResources">Save and fill payment methods</string>
    <!-- Preference summary for saving and autofilling credit card data -->
    <string name="preferences_credit_cards_save_and_autofill_cards_summary">Data is encrypted</string>
    <!-- Preference summary for saving and autofilling payment method data. Parameter will be replaced by app name. -->
    <string name="preferences_credit_cards_save_and_autofill_cards_summary_2" tools:ignore="UnusedResources">%s encrypts all payment methods you save</string>
    <!-- Preference option for syncing credit cards across devices. This is displayed when the user is not signed into sync -->
    <string name="preferences_credit_cards_sync_cards_across_devices">Sync cards across devices</string>
    <!-- Preference option for syncing credit cards across devices. This is displayed when the user is signed into sync -->
    <string name="preferences_credit_cards_sync_cards">Sync cards</string>
    <!-- Preference option for adding a credit card -->
    <string name="preferences_credit_cards_add_credit_card">Add credit card</string>
    <!-- Preference option for adding a card -->
    <string name="preferences_credit_cards_add_credit_card_2" tools:ignore="UnusedResources">Add card</string>
    <!-- Preference option for managing saved credit cards -->
    <string name="preferences_credit_cards_manage_saved_cards">Manage saved cards</string>
    <!-- Preference option for managing saved cards -->
    <string name="preferences_credit_cards_manage_saved_cards_2" tools:ignore="UnusedResources">Manage cards</string>
    <!-- Preference option for adding an address -->
    <string name="preferences_addresses_add_address">Add address</string>
    <!-- Preference option for managing saved addresses -->
    <string name="preferences_addresses_manage_addresses">Manage addresses</string>
    <!-- Preference for saving and autofilling addresses -->
    <string name="preferences_addresses_save_and_autofill_addresses">Save and autofill addresses</string>
    <!-- Preference for saving and filling addresses -->
    <string name="preferences_addresses_save_and_autofill_addresses_2" tools:ignore="UnusedResources">Save and fill addresses</string>
    <!-- Preference summary for saving and autofilling address data -->
    <string name="preferences_addresses_save_and_autofill_addresses_summary">Include information like numbers, email and shipping addresses</string>
    <!-- Preference summary for saving and filling address data -->
    <string name="preferences_addresses_save_and_autofill_addresses_summary_2" tools:ignore="UnusedResources">Includes phone numbers and email addresses</string>

    <!-- Title of the "Add card" screen -->
    <string name="credit_cards_add_card">Add card</string>
    <!-- Title of the "Edit card" screen -->
    <string name="credit_cards_edit_card">Edit card</string>
    <!-- The header for the card number of a credit card -->
    <string name="credit_cards_card_number">Card Number</string>
    <!-- The header for the expiration date of a credit card -->
    <string name="credit_cards_expiration_date">Expiration Date</string>
    <!-- The label for the expiration date month of a credit card to be used by a11y services-->
    <string name="credit_cards_expiration_date_month">Expiration Date Month</string>
    <!-- The label for the expiration date year of a credit card to be used by a11y services-->
    <string name="credit_cards_expiration_date_year">Expiration Date Year</string>
    <!-- The header for the name on the credit card -->
    <string name="credit_cards_name_on_card">Name on Card</string>
    <!-- The text for the "Delete card" menu item for deleting a credit card -->
    <string name="credit_cards_menu_delete_card">Delete card</string>
    <!-- The text for the "Delete card" button for deleting a credit card -->
    <string name="credit_cards_delete_card_button">Delete card</string>
    <!-- The text for the confirmation message of "Delete card" dialog -->
    <string name="credit_cards_delete_dialog_confirmation">Are you sure you want to delete this credit card?</string>
    <!-- The text for the confirmation message of "Delete card" dialog -->
    <string name="credit_cards_delete_dialog_confirmation_2" tools:ignore="UnusedResources">Delete card?</string>
    <!-- The text for the positive button on "Delete card" dialog -->
    <string name="credit_cards_delete_dialog_button">Delete</string>
    <!-- The title for the "Save" menu item for saving a credit card -->
    <string name="credit_cards_menu_save">Save</string>
    <!-- The text for the "Save" button for saving a credit card -->
    <string name="credit_cards_save_button">Save</string>
    <!-- The text for the "Cancel" button for cancelling adding, updating or deleting a credit card -->
    <string name="credit_cards_cancel_button">Cancel</string>
    <!-- Title of the "Saved cards" screen -->
    <string name="credit_cards_saved_cards">Saved cards</string>
    <!-- Error message for credit card number validation -->
    <string name="credit_cards_number_validation_error_message">Please enter a valid credit card number</string>
    <!-- Error message for card number validation -->
    <string name="credit_cards_number_validation_error_message_2" tools:ignore="UnusedResources">Enter a valid card number</string>
    <!-- Error message for credit card name on card validation -->
    <string name="credit_cards_name_on_card_validation_error_message">Please fill out this field</string>
    <!-- Error message for card name on card validation -->
    <string name="credit_cards_name_on_card_validation_error_message_2" tools:ignore="UnusedResources">Add a name</string>
    <!-- Message displayed in biometric prompt displayed for authentication before allowing users to view their saved credit cards -->
    <string name="credit_cards_biometric_prompt_message">Unlock to view your saved cards</string>
    <!-- Title of warning dialog if users have no device authentication set up -->
    <string name="credit_cards_warning_dialog_title">Secure your credit cards</string>
    <!-- Title of warning dialog if users have no device authentication set up -->
    <string name="credit_cards_warning_dialog_title_2" tools:ignore="UnusedResources">Secure your saved payment methods</string>
    <!-- Message of warning dialog if users have no device authentication set up -->
    <string name="credit_cards_warning_dialog_message">Set up a device lock pattern, PIN, or password to protect your saved credit cards from being accessed if someone else has your device.</string>
    <!-- Message of warning dialog if users have no device authentication set up -->
    <string name="credit_cards_warning_dialog_message_3" tools:ignore="UnusedResources">Set up a device lock pattern, PIN, or password to protect your saved payment methods from being accessed if someone else has your device.</string>
    <!-- Positive button to send users to set up a pin of warning dialog if users have no device authentication set up -->
    <string name="credit_cards_warning_dialog_set_up_now">Set up now</string>
    <!-- Negative button to ignore warning dialog if users have no device authentication set up -->
    <string name="credit_cards_warning_dialog_later">Later</string>
    <!-- Title of PIN verification dialog to direct users to re-enter their device credentials to access their credit cards -->
    <string name="credit_cards_biometric_prompt_message_pin">Unlock your device</string>
    <!-- Message displayed in biometric prompt for authentication, before allowing users to use their stored credit card information -->
    <string name="credit_cards_biometric_prompt_unlock_message">Unlock to use stored credit card information</string>
    <!-- Message displayed in biometric prompt for authentication, before allowing users to use their stored payment method information -->
    <string name="credit_cards_biometric_prompt_unlock_message_2" tools:ignore="UnusedResources">Unlock to use saved payment methods</string>
    <!-- Title of the "Add address" screen -->
    <string name="addresses_add_address">Add address</string>
    <!-- Title of the "Edit address" screen -->
    <string name="addresses_edit_address">Edit address</string>
    <!-- Title of the "Manage addresses" screen -->
    <string name="addresses_manage_addresses">Manage addresses</string>
    <!-- The header for the first name of an address -->
    <string name="addresses_first_name">First Name</string>
    <!-- The header for the middle name of an address -->
    <string name="addresses_middle_name">Middle Name</string>
    <!-- The header for the last name of an address -->
    <string name="addresses_last_name">Last Name</string>
    <!-- The header for the street address of an address -->
    <string name="addresses_street_address">Street Address</string>
    <!-- The header for the city of an address -->
    <string name="addresses_city">City</string>
    <!-- The header for the subregion of an address when "state" should be used -->
    <string name="addresses_state">State</string>
    <!-- The header for the subregion of an address when "province" should be used -->
    <string name="addresses_province">Province</string>
    <!-- The header for the zip code of an address -->
    <string name="addresses_zip">Zip</string>
    <!-- The header for the country or region of an address -->
    <string name="addresses_country">Country or region</string>
    <!-- The header for the phone number of an address -->
    <string name="addresses_phone">Phone</string>
    <!-- The header for the email of an address -->
    <string name="addresses_email">Email</string>
    <!-- The text for the "Save" button for saving an address -->
    <string name="addresses_save_button">Save</string>
    <!-- The text for the "Cancel" button for cancelling adding, updating or deleting an address -->
    <string name="addresses_cancel_button">Cancel</string>
    <!-- The text for the "Delete address" button for deleting an address -->
    <string name="addressess_delete_address_button">Delete address</string>
    <!-- The title for the "Delete address" confirmation dialog -->
    <string name="addressess_confirm_dialog_message">Are you sure you want to delete this address?</string>
    <!-- The title for the "Delete address" confirmation dialog -->
    <string name="addressess_confirm_dialog_message_2" tools:ignore="UnusedResources">Delete this address?</string>
    <!-- The text for the positive button on "Delete address" dialog -->
    <string name="addressess_confirm_dialog_ok_button">Delete</string>
    <!-- The text for the negative button on "Delete address" dialog -->
    <string name="addressess_confirm_dialog_cancel_button">Cancel</string>
    <!-- The text for the "Save address" menu item for saving an address -->
    <string name="address_menu_save_address">Save address</string>
    <!-- The text for the "Delete address" menu item for deleting an address -->
    <string name="address_menu_delete_address">Delete address</string>

    <!-- Title of the Add search engine screen -->
    <string name="search_engine_add_custom_search_engine_title">Add search engine</string>
    <!-- Content description (not visible, for screen readers etc.): Title for the button that navigates to add new engine screen -->
    <string name="search_engine_add_custom_search_engine_button_content_description">Add new search engine</string>
    <!-- Title of the Edit search engine screen -->
    <string name="search_engine_edit_custom_search_engine_title">Edit search engine</string>
    <!-- Text for the menu button to edit a search engine -->
    <string name="search_engine_edit">Edit</string>
    <!-- Text for the menu button to delete a search engine -->
    <string name="search_engine_delete">Delete</string>

    <!-- Label for the TextField in which user enters custom search engine name -->
    <string name="search_add_custom_engine_name_label">Name</string>
    <!-- Placeholder text shown in the Search Engine Name text field before a user enters text -->
    <string name="search_add_custom_engine_name_hint_2">Search engine name</string>
    <!-- Label for the TextField in which user enters custom search engine URL -->
    <string name="search_add_custom_engine_url_label">Search string URL</string>
    <!-- Placeholder text shown in the Search String TextField before a user enters text -->
    <string name="search_add_custom_engine_search_string_hint_2">URL to use for search</string>
    <!-- Description text for the Search String TextField. The %s is part of the string -->
    <string name="search_add_custom_engine_search_string_example" formatted="false">Replace query with “%s”. Example:\nhttps://www.google.com/search?q=%s</string>
    <!-- Accessibility description for the form in which details about the custom search engine are entered -->
    <string name="search_add_custom_engine_form_description">Custom search engine details</string>
    <!-- Label for the TextField in which user enters custom search engine suggestion URL -->
    <string name="search_add_custom_engine_suggest_url_label">Search suggestion API (optional)</string>
    <!-- Placeholder text shown in the Search Suggestion String TextField before a user enters text -->
    <string name="search_add_custom_engine_suggest_string_hint">Search suggestion API URL</string>
    <!-- Description text for the Search Suggestion String TextField. The %s is part of the string -->
    <string name="search_add_custom_engine_suggest_string_example_2" formatted="false">Replace query with “%s”. Example:\nhttps://suggestqueries.google.com/complete/search?client=firefox&amp;q=%s</string>
    <!-- The text for the "Save" button for saving a custom search engine -->
    <string name="search_custom_engine_save_button">Save</string>

    <!-- Text shown when a user leaves the name field empty -->
    <string name="search_add_custom_engine_error_empty_name">Enter search engine name</string>
    <!-- Text shown when a user leaves the search string field empty -->
    <string name="search_add_custom_engine_error_empty_search_string">Enter a search string</string>
    <!-- Text shown when a user leaves out the required template string -->
    <string name="search_add_custom_engine_error_missing_template">Check that search string matches Example format</string>
    <!-- Text shown when we aren't able to validate the custom search query. The first parameter is the url of the custom search engine -->
    <string name="search_add_custom_engine_error_cannot_reach">Error connecting to “%s”</string>
    <!-- Text shown when a user creates a new search engine -->
    <string name="search_add_custom_engine_success_message">Created %s</string>
    <!-- Text shown when a user successfully edits a custom search engine -->
    <string name="search_edit_custom_engine_success_message">Saved %s</string>
    <!-- Text shown when a user successfully deletes a custom search engine -->
    <string name="search_delete_search_engine_success_message">Deleted %s</string>

    <!-- Heading for the instructions to allow a permission -->
    <string name="phone_feature_blocked_intro">To allow it:</string>
    <!-- First step for the allowing a permission -->
    <string name="phone_feature_blocked_step_settings">1. Go to Android Settings</string>
    <!-- Second step for the allowing a permission -->
    <string name="phone_feature_blocked_step_permissions"><![CDATA[2. Tap <b>Permissions</b>]]></string>
    <!-- Third step for the allowing a permission (Fore example: Camera) -->
    <string name="phone_feature_blocked_step_feature"><![CDATA[3. Toggle <b>%1$s</b> to ON]]></string>

    <!-- Label that indicates a site is using a secure connection -->
    <string name="quick_settings_sheet_secure_connection_2">Connection is secure</string>
    <!-- Label that indicates a site is using a insecure connection -->
    <string name="quick_settings_sheet_insecure_connection_2">Connection is not secure</string>
    <!-- Label to clear site data -->
    <string name="clear_site_data">Clear cookies and site data</string>
    <!-- Confirmation message for a dialog confirming if the user wants to delete all data for current site -->
    <string name="confirm_clear_site_data"><![CDATA[Are you sure that you want to clear all the cookies and data for the site <b>%s</b>?]]></string>
    <!-- Confirmation message for a dialog confirming if the user wants to delete all the permissions for all sites-->
    <string name="confirm_clear_permissions_on_all_sites">Are you sure that you want to clear all the permissions on all sites?</string>
    <!-- Confirmation message for a dialog confirming if the user wants to delete all the permissions for a site-->
    <string name="confirm_clear_permissions_site">Are you sure that you want to clear all the permissions for this site?</string>
    <!-- Confirmation message for a dialog confirming if the user wants to set default value a permission for a site-->
    <string name="confirm_clear_permission_site">Are you sure that you want to clear this permission for this site?</string>
    <!-- label shown when there are not site exceptions to show in the site exception settings -->
    <string name="no_site_exceptions">No site exceptions</string>
    <!-- Bookmark deletion confirmation -->
    <string name="bookmark_deletion_confirmation">Are you sure you want to delete this bookmark?</string>
    <!-- Browser menu button that adds a shortcut to the home fragment -->
    <string name="browser_menu_add_to_shortcuts">Add to shortcuts</string>
    <!-- Browser menu button that removes a shortcut from the home fragment -->
    <string name="browser_menu_remove_from_shortcuts">Remove from shortcuts</string>
    <!-- text shown before the issuer name to indicate who its verified by, parameter is the name of
     the certificate authority that verified the ticket-->
    <string name="certificate_info_verified_by">Verified By: %1$s </string>
    <!-- Login overflow menu delete button -->
    <string name="login_menu_delete_button">Delete</string>
    <!-- Login overflow menu edit button -->
    <string name="login_menu_edit_button">Edit</string>
    <!-- Message in delete confirmation dialog for logins -->
    <string name="login_deletion_confirmation">Are you sure you want to delete this login?</string>
    <!-- Message in delete confirmation dialog for password -->
    <string name="login_deletion_confirmation_2" tools:ignore="UnusedResources">Are you sure you want to delete this password?</string>
    <!-- Positive action of a dialog asking to delete  -->
    <string name="dialog_delete_positive">Delete</string>
    <!-- Negative action of a dialog asking to delete login -->
    <string name="dialog_delete_negative">Cancel</string>
    <!--  The saved login options menu description. -->
    <string name="login_options_menu">Login options</string>
    <!--  The saved password options menu description. -->
    <string name="login_options_menu_2" tools:ignore="UnusedResources">Password options</string>
    <!--  The editable text field for a login's web address. -->
    <string name="saved_login_hostname_description">The editable text field for the web address of the login.</string>
    <!--  The editable text field for a website address. -->
    <string name="saved_login_hostname_description_3" tools:ignore="UnusedResources">The editable text field for the website address.</string>
    <!--  The editable text field for a login's username. -->
    <string name="saved_login_username_description">The editable text field for the username of the login.</string>
    <!--  The editable text field for a username. -->
    <string name="saved_login_username_description_3" tools:ignore="UnusedResources">The editable text field for the username.</string>
    <!--  The editable text field for a login's password. -->
    <string name="saved_login_password_description">The editable text field for the password of the login.</string>
    <!--  The editable text field for a login's password. -->
    <string name="saved_login_password_description_2" tools:ignore="UnusedResources">The editable text field for the password.</string>
    <!--  The button description to save changes to an edited login. -->
    <string name="save_changes_to_login">Save changes to login.</string>
    <!--  The button description to save changes to an edited password. -->
    <string name="save_changes_to_login_2" tools:ignore="UnusedResources">Save changes.</string>
    <!--  The page title for editing a saved login. -->
    <string name="edit">Edit</string>
    <!--  The page title for editing a saved password. -->
    <string name="edit_2" tools:ignore="UnusedResources">Edit password</string>
    <!--  The page title for adding new login. -->
    <string name="add_login">Add new login</string>
    <!--  The page title for adding new password. -->
    <string name="add_login_2" tools:ignore="UnusedResources">Add password</string>
    <!--  The error message in add/edit login view when password field is blank. -->
    <string name="saved_login_password_required">Password required</string>
    <!--  Error text displayed underneath the password field when it is in an error case. -->
    <string name="saved_login_password_required_2" tools:ignore="UnusedResources">Enter a password</string>
    <!--  The error message in add login view when username field is blank. -->
    <string name="saved_login_username_required">Username required</string>
    <!--  The error message in add login view when username field is blank. -->
    <string name="saved_login_username_required_2" tools:ignore="UnusedResources">Enter a username</string>
    <!--  The error message in add login view when hostname field is blank. -->
    <string name="saved_login_hostname_required" tools:ignore="UnusedResources">Hostname required</string>
    <!--  The error message in add login view when hostname field is blank. -->
    <string name="saved_login_hostname_required_2" tools:ignore="UnusedResources">Enter a web address</string>
    <!-- Voice search button content description  -->
    <string name="voice_search_content_description">Voice search</string>
    <!-- Voice search prompt description displayed after the user presses the voice search button -->
    <string name="voice_search_explainer">Speak now</string>
    <!--  The error message in edit login view when a duplicate username exists. -->
    <string name="saved_login_duplicate">A login with that username already exists</string>
    <!-- This is the hint text that is shown inline on the hostname field of the create new login page. 'https://www.example.com' intentionally hardcoded here -->
    <string name="add_login_hostname_hint_text">https://www.example.com</string>
    <!-- This is an error message shown below the hostname field of the add login page when a hostname does not contain http or https. -->
    <string name="add_login_hostname_invalid_text_3">Web address must contain "https://" or "http://"</string>
    <!-- This is an error message shown below the hostname field of the add login page when a hostname is invalid. -->
    <string name="add_login_hostname_invalid_text_2">Valid hostname required</string>

    <!-- Synced Tabs -->
    <!-- Text displayed to ask user to connect another device as no devices found with account -->
    <string name="synced_tabs_connect_another_device">Connect another device.</string>
    <!-- Text displayed asking user to re-authenticate -->
    <string name="synced_tabs_reauth">Please re-authenticate.</string>
    <!-- Text displayed when user has disabled tab syncing in Firefox Sync Account -->
    <string name="synced_tabs_enable_tab_syncing">Please enable tab syncing.</string>
    <!-- Text displayed when user has no tabs that have been synced -->
    <string name="synced_tabs_no_tabs">You don’t have any tabs open in Firefox on your other devices.</string>
    <!-- Text displayed in the synced tabs screen when a user is not signed in to Firefox Sync describing Synced Tabs -->
    <string name="synced_tabs_sign_in_message">View a list of tabs from your other devices.</string>
    <!-- Text displayed on a button in the synced tabs screen to link users to sign in when a user is not signed in to Firefox Sync -->
    <string name="synced_tabs_sign_in_button">Sign in to sync</string>
    <!-- The text displayed when a synced device has no tabs to show in the list of Synced Tabs. -->
    <string name="synced_tabs_no_open_tabs">No open tabs</string>
    <!-- Content description for expanding a group of synced tabs. -->
    <string name="synced_tabs_expand_group">Expand group of synced tabs</string>
    <!-- Content description for collapsing a group of synced tabs. -->
    <string name="synced_tabs_collapse_group">Collapse group of synced tabs</string>

    <!-- Top Sites -->
    <!-- Title text displayed in the dialog when shortcuts limit is reached. -->
    <string name="shortcut_max_limit_title">Shortcut limit reached</string>
    <!-- Content description text displayed in the dialog when shortcut limit is reached. -->
    <string name="shortcut_max_limit_content">To add a new shortcut, remove one. Touch and hold the site and select remove.</string>
    <!-- Confirmation dialog button text when top sites limit is reached. -->
    <string name="top_sites_max_limit_confirmation_button">OK, Got It</string>
    <!-- Label for the preference to show the shortcuts for the most visited top sites on the homepage -->
    <string name="top_sites_toggle_top_recent_sites_4">Shortcuts</string>
    <!-- Title text displayed in the rename top site dialog. -->
    <string name="top_sites_rename_dialog_title">Name</string>
    <!-- Hint for renaming title of a shortcut -->
    <string name="shortcut_name_hint">Shortcut name</string>
    <!-- Button caption to confirm the renaming of the top site. -->
    <string name="top_sites_rename_dialog_ok">OK</string>
    <!-- Dialog button text for canceling the rename top site prompt. -->
    <string name="top_sites_rename_dialog_cancel">Cancel</string>
    <!-- Text for the menu button to open the homepage settings. -->
    <string name="top_sites_menu_settings">Settings</string>
    <!-- Text for the menu button to navigate to sponsors and privacy support articles. '&amp;' is replaced with the ampersand symbol: & -->
    <string name="top_sites_menu_sponsor_privacy">Our sponsors &amp; your privacy</string>
    <!-- Label text displayed for a sponsored top site. -->
    <string name="top_sites_sponsored_label">Sponsored</string>

    <!-- Inactive tabs in the tabs tray -->
    <!-- Title text displayed in the tabs tray when a tab has been unused for 14 days. -->
    <string name="inactive_tabs_title">Inactive tabs</string>
    <!-- Content description for closing all inactive tabs -->
    <string name="inactive_tabs_delete_all">Close all inactive tabs</string>
    <!-- Content description for expanding the inactive tabs section. -->
    <string name="inactive_tabs_expand_content_description">Expand inactive tabs</string>
    <!-- Content description for collapsing the inactive tabs section. -->
    <string name="inactive_tabs_collapse_content_description">Collapse inactive tabs</string>

    <!-- Inactive tabs auto-close message in the tabs tray -->
    <!-- The header text of the auto-close message when the user is asked if they want to turn on the auto-closing of inactive tabs. -->
    <string name="inactive_tabs_auto_close_message_header" tools:ignore="UnusedResources">Auto-close after one month?</string>
    <!-- A description below the header to notify the user what the inactive tabs auto-close feature is. -->
    <string name="inactive_tabs_auto_close_message_description" tools:ignore="UnusedResources">Firefox can close tabs you haven’t viewed over the past month.</string>
    <!-- A call to action below the description to allow the user to turn on the auto closing of inactive tabs. -->
    <string name="inactive_tabs_auto_close_message_action" tools:ignore="UnusedResources">TURN ON AUTO CLOSE</string>
    <!-- Text for the snackbar to confirm auto-close is enabled for inactive tabs -->
    <string name="inactive_tabs_auto_close_message_snackbar">Auto-close enabled</string>

    <!-- Awesome bar suggestion's headers -->
    <!-- Search suggestions title for Firefox Suggest. -->
    <string name="firefox_suggest_header">Firefox Suggest</string>
    <!-- Title for search suggestions when Google is the default search suggestion engine. -->
    <string name="google_search_engine_suggestion_header">Google Search</string>
    <!-- Title for search suggestions when the default search suggestion engine is anything other than Google. The first parameter is default search engine name. -->
    <string name="other_default_search_engine_suggestion_header">%s search</string>

    <!-- Default browser experiment -->
    <!-- Default browser card title -->
    <string name="default_browser_experiment_card_title">Switch your default browser</string>
    <!-- Default browser card text -->
    <string name="default_browser_experiment_card_text">Set links from websites, emails, and messages to open automatically in Firefox.</string>

    <!-- Content description for close button in collection placeholder. -->
    <string name="remove_home_collection_placeholder_content_description">Remove</string>

    <!-- Content description radio buttons with a link to more information -->
    <string name="radio_preference_info_content_description">Click for more details</string>

    <!-- Content description for the action bar "up" button -->
    <string name="action_bar_up_description" moz:removedIn="124" tools:ignore="UnusedResources">Navigate up</string>

    <!-- Content description for privacy content close button -->
    <string name="privacy_content_close_button_content_description">Close</string>

    <!-- Pocket recommended stories -->
    <!-- Header text for a section on the home screen. -->
    <string name="pocket_stories_header_1">Thought-provoking stories</string>
    <!-- Header text for a section on the home screen. -->
    <string name="pocket_stories_categories_header">Stories by topic</string>
    <!-- Text of a button allowing users to access an external url for more Pocket recommendations. -->
    <string name="pocket_stories_placeholder_text">Discover more</string>
    <!-- Title of an app feature. Smaller than a heading. The first parameter is product name Pocket -->
    <string name="pocket_stories_feature_title_2">Powered by %s.</string>
    <!-- Caption for describing a certain feature. The placeholder is for a clickable text (eg: Learn more) which will load an url in a new tab when clicked.  -->
    <string name="pocket_stories_feature_caption">Part of the Firefox family. %s</string>
    <!-- Clickable text for opening an external link for more information about Pocket. -->
    <string name="pocket_stories_feature_learn_more">Learn more</string>
    <!-- Text indicating that the Pocket story that also displays this text is a sponsored story by other 3rd party entity. -->
    <string name="pocket_stories_sponsor_indication">Sponsored</string>

    <!-- Snackbar message for enrolling in a Nimbus experiment from the secret settings when Studies preference is Off.-->
    <string name="experiments_snackbar">Enable telemetry to send data.</string>
    <!-- Snackbar button text to navigate to telemetry settings.-->
    <string name="experiments_snackbar_button">Go to settings</string>

    <!-- Review quality check feature-->
    <!-- Name for the review quality check feature used as title for the panel. -->
    <string name="review_quality_check_feature_name_2">Review Checker</string>
    <!-- Summary for grades A and B for review quality check adjusted grading. -->
    <string name="review_quality_check_grade_a_b_description">Reliable reviews</string>
    <!-- Summary for grade C for review quality check adjusted grading. -->
    <string name="review_quality_check_grade_c_description">Mix of reliable and unreliable reviews</string>
    <!-- Summary for grades D and F for review quality check adjusted grading. -->
    <string name="review_quality_check_grade_d_f_description">Unreliable reviews</string>
    <!-- Text for title presenting the reliability of a product's reviews. -->
    <string name="review_quality_check_grade_title">How reliable are these reviews?</string>
    <!-- Title for when the rating has been updated by the review checker -->
    <string name="review_quality_check_adjusted_rating_title">Adjusted rating</string>
    <!-- Description for a product's adjusted star rating. The text presents that the product's reviews which were evaluated as unreliable were removed from the adjusted rating. -->
    <string name="review_quality_check_adjusted_rating_description" moz:RemovedIn="122" tools:ignore="UnusedResources">Unreliable reviews removed</string>
    <!-- Description for a product's adjusted star rating. The text presents that the product's reviews which were evaluated as unreliable were removed from the adjusted rating. -->
    <string name="review_quality_check_adjusted_rating_description_2">Based on reliable reviews</string>
    <!-- Title for list of highlights from a product's review emphasizing a product's important traits. -->
    <string name="review_quality_check_highlights_title">Highlights from recent reviews</string>
    <!-- Title for section explaining how we analyze the reliability of a product's reviews. -->
    <string name="review_quality_check_explanation_title">How we determine review quality</string>
    <!-- Paragraph explaining how we analyze the reliability of a product's reviews. First parameter is the Fakespot product name. In the phrase "Fakespot by Mozilla", "by" can be localized. Does not need to stay by. -->
    <string name="review_quality_check_explanation_body_reliability">We use AI technology from %s by Mozilla to check the reliability of product reviews. This will only help you assess review quality, not product quality. </string>
    <!-- Paragraph explaining the grading system we use to classify the reliability of a product's reviews. -->
    <string name="review_quality_check_info_review_grade_header"><![CDATA[We assign each product’s reviews a <b>letter grade</b> from A to F.]]></string>
    <!-- Description explaining grades A and B for review quality check adjusted grading. -->
    <string name="review_quality_check_info_grade_info_AB">Reliable reviews. We believe the reviews are likely from real customers who left honest, unbiased reviews.</string>
    <!-- Description explaining grade C for review quality check adjusted grading. -->
    <string name="review_quality_check_info_grade_info_C">We believe there’s a mix of reliable and unreliable reviews.</string>
    <!-- Description explaining grades D and F for review quality check adjusted grading. -->
    <string name="review_quality_check_info_grade_info_DF">Unreliable reviews. We believe the reviews are likely fake or from biased reviewers.</string>
    <!-- Paragraph explaining how a product's adjusted grading is calculated. -->
    <string name="review_quality_check_explanation_body_adjusted_grading"><![CDATA[The <b>adjusted rating</b> is based only on reviews we believe to be reliable.]]></string>
    <!-- Paragraph explaining product review highlights. First parameter is the name of the retailer (e.g. Amazon). -->
    <string name="review_quality_check_explanation_body_highlights"><![CDATA[<b>Highlights</b> are from %s reviews within the last 80 days that we believe to be reliable.]]></string>
    <!-- Text for learn more caption presenting a link with information about review quality. First parameter is for clickable text defined in review_quality_check_info_learn_more_link. -->
    <string name="review_quality_check_info_learn_more">Learn more about %s.</string>
    <!-- Clickable text that links to review quality check SuMo page. First parameter is the Fakespot product name. -->
    <string name="review_quality_check_info_learn_more_link_2">how %s determines review quality</string>
    <!-- Text for title of settings section. -->
    <string name="review_quality_check_settings_title">Settings</string>
    <!-- Text for label for switch preference to show recommended products from review quality check settings section. -->
    <string name="review_quality_check_settings_recommended_products">Show ads in review checker</string>
    <!-- Description for switch preference to show recommended products from review quality check settings section. First parameter is for clickable text defined in review_quality_check_settings_recommended_products_learn_more.-->
    <string name="review_quality_check_settings_recommended_products_description_2" tools:ignore="UnusedResources">You’ll see occasional ads for relevant products. We only advertise products with reliable reviews. %s</string>
    <!-- Clickable text that links to review quality check recommended products support article. -->
    <string name="review_quality_check_settings_recommended_products_learn_more" tools:ignore="UnusedResources">Learn more</string>
    <!-- Text for turning sidebar off button from review quality check settings section. -->
    <string name="review_quality_check_settings_turn_off">Turn off review checker</string>
    <!-- Text for title of recommended product section. This is displayed above a product image, suggested as an alternative to the product reviewed. -->
    <string name="review_quality_check_ad_title" tools:ignore="UnusedResources">More to consider</string>
    <!-- Caption for recommended product section indicating this is an ad by Fakespot. First parameter is the Fakespot product name. -->
    <string name="review_quality_check_ad_caption" tools:ignore="UnusedResources">Ad by %s</string>
    <!-- Caption for review quality check panel. First parameter is for clickable text defined in review_quality_check_powered_by_link. -->
    <string name="review_quality_check_powered_by_2">Review checker is powered by %s</string>
    <!-- Clickable text that links to Fakespot.com. First parameter is the Fakespot product name. In the phrase "Fakespot by Mozilla", "by" can be localized. Does not need to stay by. -->
    <string name="review_quality_check_powered_by_link" tools:ignore="UnusedResources">%s by Mozilla</string>
    <!-- Text for title of warning card informing the user that the current analysis is outdated. -->
    <string name="review_quality_check_outdated_analysis_warning_title" tools:ignore="UnusedResources">New info to check</string>
    <!-- Text for button from warning card informing the user that the current analysis is outdated. Clicking this should trigger the product's re-analysis. -->
    <string name="review_quality_check_outdated_analysis_warning_action" tools:ignore="UnusedResources">Check now</string>
    <!-- Title for warning card informing the user that the current product does not have enough reviews for a review analysis. -->
    <string name="review_quality_check_no_reviews_warning_title">Not enough reviews yet</string>
    <!-- Text for body of warning card informing the user that the current product does not have enough reviews for a review analysis. -->
    <string name="review_quality_check_no_reviews_warning_body">When this product has more reviews, we’ll be able to check their quality.</string>
    <!-- Title for warning card informing the user that the current product is currently not available. -->
    <string name="review_quality_check_product_availability_warning_title">Product is not available</string>
    <!-- Text for the body of warning card informing the user that the current product is currently not available. -->
    <string name="review_quality_check_product_availability_warning_body">If you see this product is back in stock, report it and we’ll work on checking the reviews.</string>
    <!-- Clickable text for warning card informing the user that the current product is currently not available. Clicking this should inform the server that the product is available. -->
    <string name="review_quality_check_product_availability_warning_action_2">Report product is in stock</string>
    <!-- Title for warning card informing the user that the current product's re-analysis is still processing. -->
    <string name="review_quality_check_reanalysis_in_progress_warning_title" moz:RemovedIn="122">Checking review quality</string>
    <!-- Title for warning card informing the user that the current product's analysis is still processing. -->
    <string name="review_quality_check_analysis_in_progress_warning_title" moz:RemovedIn="122">Checking review quality</string>
    <!-- Title for warning card informing the user that the current product's analysis is still processing. The parameter is the percentage progress (0-100%) of the analysis process (e.g. 56%). -->
    <string name="review_quality_check_analysis_in_progress_warning_title_2">Checking review quality (%s)</string>
    <!-- Text for body of warning card informing the user that the current product's analysis is still processing. -->
    <string name="review_quality_check_analysis_in_progress_warning_body">This could take about 60 seconds.</string>
    <!-- Title for info card displayed after the user reports a product is back in stock. -->
    <string name="review_quality_check_analysis_requested_info_title">Thanks for reporting!</string>
    <!-- Text for body of info card displayed after the user reports a product is back in stock. -->
    <string name="review_quality_check_analysis_requested_info_body">We should have info about this product’s reviews within 24 hours. Please check back.</string>
    <!-- Title for info card displayed when the user review checker while on a product that Fakespot does not analyze (e.g. gift cards, music). -->
    <string name="review_quality_check_not_analyzable_info_title">We can’t check these reviews</string>
    <!-- Text for body of info card displayed when the user review checker while on a product that Fakespot does not analyze (e.g. gift cards, music). -->
    <string name="review_quality_check_not_analyzable_info_body">Unfortunately, we can’t check the review quality for certain types of products. For example, gift cards and streaming video, music, and games.</string>
    <!-- Title for info card displayed when another user reported the displayed product is back in stock. -->
    <string name="review_quality_check_analysis_requested_other_user_info_title" tools:ignore="UnusedResources">Info coming soon</string>
    <!-- Text for body of info card displayed when another user reported the displayed product is back in stock. -->
    <string name="review_quality_check_analysis_requested_other_user_info_body" tools:ignore="UnusedResources">We should have info about this product’s reviews within 24 hours. Please check back.</string>
    <!-- Title for info card displayed to the user when analysis finished updating. -->
    <string name="review_quality_check_analysis_updated_confirmation_title" tools:ignore="UnusedResources">Analysis is up to date</string>
    <!-- Text for the action button from info card displayed to the user when analysis finished updating. -->
    <string name="review_quality_check_analysis_updated_confirmation_action" tools:ignore="UnusedResources">Got it</string>
    <!-- Title for error card displayed to the user when an error occurred. -->
    <string name="review_quality_check_generic_error_title">No info available right now</string>
    <!-- Text for body of error card displayed to the user when an error occurred. -->
    <string name="review_quality_check_generic_error_body">We’re working to resolve the issue. Please check back soon.</string>
    <!-- Title for error card displayed to the user when the device is disconnected from the network. -->
    <string name="review_quality_check_no_connection_title">No network connection</string>
    <!-- Text for body of error card displayed to the user when the device is disconnected from the network. -->
    <string name="review_quality_check_no_connection_body">Check your network connection and then try reloading the page.</string>
    <!-- Title for card displayed to the user for products whose reviews were not analyzed yet. -->
    <string name="review_quality_check_no_analysis_title">No info about these reviews yet</string>
    <!-- Text for the body of card displayed to the user for products whose reviews were not analyzed yet. -->
    <string name="review_quality_check_no_analysis_body">To know whether this product’s reviews are reliable, check the review quality. It only takes about 60 seconds.</string>
    <!-- Text for button from body of card displayed to the user for products whose reviews were not analyzed yet. Clicking this should trigger a product analysis. -->
    <string name="review_quality_check_no_analysis_link">Check review quality</string>
    <!-- Headline for review quality check contextual onboarding card. -->
    <string name="review_quality_check_contextual_onboarding_title">Try our trusted guide to product reviews</string>
    <!-- Description for review quality check contextual onboarding card. The first and last two parameters are for retailer names (e.g. Amazon, Walmart). The second parameter is for the name of the application (e.g. Firefox). -->
    <string name="review_quality_check_contextual_onboarding_description">See how reliable product reviews are on %1$s before you buy. Review checker, an experimental feature from %2$s, is built right into the browser. It works on %3$s and %4$s, too.</string>
    <!-- Description for review quality check contextual onboarding card. The first parameters is for retailer name (e.g. Amazon). The second parameter is for the name of the application (e.g. Firefox). -->
    <string name="review_quality_check_contextual_onboarding_description_one_vendor">See how reliable product reviews are on %1$s before you buy. Review Checker, an experimental feature from %2$s, is built right into the browser.</string>
    <!-- Paragraph presenting review quality check feature. First parameter is the Fakespot product name. Second parameter is for clickable text defined in review_quality_check_contextual_onboarding_learn_more_link. In the phrase "Fakespot by Mozilla", "by" can be localized. Does not need to stay by. -->
    <string name="review_quality_check_contextual_onboarding_learn_more">Using the power of %1$s by Mozilla, we help you avoid biased and inauthentic reviews. Our AI model is always improving to protect you as you shop. %2$s</string>
    <!-- Clickable text from the contextual onboarding card that links to review quality check support article. -->
    <string name="review_quality_check_contextual_onboarding_learn_more_link">Learn more</string>
    <!-- Caption text to be displayed in review quality check contextual onboarding card above the opt-in button. First parameter is the Fakespot product name. Following parameters are for clickable texts defined in review_quality_check_contextual_onboarding_privacy_policy and review_quality_check_contextual_onboarding_terms_use. In the phrase "Fakespot by Mozilla", "by" can be localized. Does not need to stay by. -->
    <string name="review_quality_check_contextual_onboarding_caption" moz:RemovedIn="123" tools:ignore="UnusedResources">By selecting “Yes, try it” you agree to %1$s by Mozilla’s %2$s and %3$s.</string>
    <!-- Caption text to be displayed in review quality check contextual onboarding card above the opt-in button. Parameter is the Fakespot product name. After the colon, what appears are two links, each on their own line. The first link is to a Privacy policy (review_quality_check_contextual_onboarding_privacy_policy_2). The second link is to Terms of use (review_quality_check_contextual_onboarding_terms_use_2). -->
    <string name="review_quality_check_contextual_onboarding_caption_2" moz:RemovedIn="123" tools:ignore="UnusedResources">By selecting “Yes, try it” you agree to the following from %1$s:</string>
    <!-- Caption text to be displayed in review quality check contextual onboarding card above the opt-in button. First parameter is Firefox app name, third parameter is the Fakespot product name. Second & fourth are for clickable texts defined in review_quality_check_contextual_onboarding_privacy_policy_3 and review_quality_check_contextual_onboarding_terms_use. -->
    <string name="review_quality_check_contextual_onboarding_caption_3" moz:RemovedIn="124" tools:ignore="UnusedResources">By selecting “Yes, try it” you agree to %1$s\'s %2$s and %3$s\'s %4$s.</string>
    <!-- Caption text to be displayed in review quality check contextual onboarding card above the opt-in button. First parameter is Firefox app name, third parameter is the Fakespot product name. Second & fourth are for clickable texts defined in review_quality_check_contextual_onboarding_privacy_policy_3 and review_quality_check_contextual_onboarding_terms_use. -->
    <string name="review_quality_check_contextual_onboarding_caption_4">By selecting “Yes, try it” you agree to %1$s\’s %2$s and %3$s\’s %4$s.</string>
    <!-- Clickable text from the review quality check contextual onboarding card that links to Fakespot privacy policy. -->
    <string name="review_quality_check_contextual_onboarding_privacy_policy" moz:RemovedIn="123" tools:ignore="UnusedResources">privacy policy</string>
    <!-- Clickable text from the review quality check contextual onboarding card that links to Fakespot privacy policy. -->
    <string name="review_quality_check_contextual_onboarding_privacy_policy_2" moz:RemovedIn="123" tools:ignore="UnusedResources">Privacy policy</string>
    <!-- Clickable text from the review quality check contextual onboarding card that links to Fakespot privacy notice. -->
    <string name="review_quality_check_contextual_onboarding_privacy_policy_3">privacy notice</string>
    <!-- Clickable text from the review quality check contextual onboarding card that links to Fakespot terms of use. -->
    <string name="review_quality_check_contextual_onboarding_terms_use">terms of use</string>
    <!-- Clickable text from the review quality check contextual onboarding card that links to Fakespot terms of use. -->
    <string name="review_quality_check_contextual_onboarding_terms_use_2" moz:RemovedIn="123" tools:ignore="UnusedResources">Terms of use</string>
    <!-- Text for opt-in button from the review quality check contextual onboarding card. -->
    <string name="review_quality_check_contextual_onboarding_primary_button_text">Yes, try it</string>
    <!-- Text for opt-out button from the review quality check contextual onboarding card. -->
    <string name="review_quality_check_contextual_onboarding_secondary_button_text">Not now</string>
    <!-- Text for the first CFR presenting the review quality check feature. -->
    <string name="review_quality_check_first_cfr_message">Find out if you can trust this product’s reviews — before you buy.</string>
    <!-- Text displayed in the first CFR presenting the review quality check feature that opens the review checker when clicked. -->
    <string name="review_quality_check_first_cfr_action" tools:ignore="UnusedResources">Try review checker</string>
    <!-- Text for the second CFR presenting the review quality check feature. -->
    <string name="review_quality_check_second_cfr_message">Are these reviews reliable? Check now to see an adjusted rating.</string>
    <!-- Text displayed in the second CFR presenting the review quality check feature that opens the review checker when clicked. -->
    <string name="review_quality_check_second_cfr_action" tools:ignore="UnusedResources">Open review checker</string>
    <!-- Flag showing that the review quality check feature is work in progress. -->
    <string name="review_quality_check_beta_flag">Beta</string>
    <!-- Content description (not visible, for screen readers etc.) for opening browser menu button to open review quality check bottom sheet. -->
    <string name="review_quality_check_open_handle_content_description">Open review checker</string>
    <!-- Content description (not visible, for screen readers etc.) for closing browser menu button to open review quality check bottom sheet. -->
    <string name="review_quality_check_close_handle_content_description">Close review checker</string>
    <!-- Content description (not visible, for screen readers etc.) for review quality check star rating. First parameter is the number of stars (1-5) representing the rating. -->
    <string name="review_quality_check_star_rating_content_description">%1$s out of 5 stars</string>
    <!-- Text for minimize button from highlights card. When clicked the highlights card should reduce its size. -->
    <string name="review_quality_check_highlights_show_less">Show less</string>
    <!-- Text for maximize button from highlights card. When clicked the highlights card should expand to its full size. -->
    <string name="review_quality_check_highlights_show_more">Show more</string>
    <!-- Text for highlights card quality category header. Reviews shown under this header should refer the product's quality. -->
    <string name="review_quality_check_highlights_type_quality">Quality</string>
    <!-- Text for highlights card price category header. Reviews shown under this header should refer the product's price. -->
    <string name="review_quality_check_highlights_type_price">Price</string>
    <!-- Text for highlights card shipping category header. Reviews shown under this header should refer the product's shipping. -->
    <string name="review_quality_check_highlights_type_shipping">Shipping</string>
    <!-- Text for highlights card packaging and appearance category header. Reviews shown under this header should refer the product's packaging and appearance. -->
    <string name="review_quality_check_highlights_type_packaging_appearance">Packaging and appearance</string>
    <!-- Text for highlights card competitiveness category header. Reviews shown under this header should refer the product's competitiveness. -->
    <string name="review_quality_check_highlights_type_competitiveness">Competitiveness</string>
    <!-- Text that is surrounded by quotes. The parameter is the actual text that is in quotes. An example of that text could be: Excellent craftsmanship, and that is displayed as “Excellent craftsmanship”. The text comes from a buyer's review that the feature is highlighting"   -->
    <string name="surrounded_with_quotes">“%s”</string>

    <!-- Accessibility services actions labels. These will be appended to accessibility actions like "Double tap to.." but not by or applications but by services like Talkback. -->
    <!-- Action label for elements that can be collapsed if interacting with them. Talkback will append this to say "Double tap to collapse". -->
    <string name="a11y_action_label_collapse">collapse</string>
    <!-- Current state for elements that can be collapsed if interacting with them. Talkback will dictate this after a state change. -->
    <string name="a11y_state_label_collapsed">collapsed</string>
    <!-- Action label for elements that can be expanded if interacting with them. Talkback will append this to say "Double tap to expand". -->
    <string name="a11y_action_label_expand">expand</string>
    <!-- Current state for elements that can be expanded if interacting with them. Talkback will dictate this after a state change. -->
    <string name="a11y_state_label_expanded">expanded</string>
    <!-- Action label for links to a website containing documentation about a wallpaper collection. Talkback will append this to say "Double tap to open link to learn more about this collection". -->
    <string name="a11y_action_label_wallpaper_collection_learn_more">open link to learn more about this collection</string>
    <!-- Action label for links that point to an article. Talkback will append this to say "Double tap to read the article". -->
    <string name="a11y_action_label_read_article">read the article</string>
    <!-- Action label for links to the Firefox Pocket website. Talkback will append this to say "Double tap to open link to learn more". -->
    <string name="a11y_action_label_pocket_learn_more">open link to learn more</string>
    <!-- Content description for headings announced by accessibility service. The first parameter is the text of the heading. Talkback will announce the first parameter and then speak the word "Heading" indicating to the user that this text is a heading for a section. -->
    <string name="a11y_heading">%s, Heading</string>
    <!-- Title for dialog displayed when trying to access links present in a text. -->
    <string name="a11y_links_title">Links</string>
    <!-- Additional content description for text bodies that contain urls. -->
    <string name="a11y_links_available">Links available</string>

    <!-- Translations feature-->

    <!-- Translation request dialog -->
    <!-- Title for the translation dialog that allows a user to translate the webpage. -->
    <string name="translations_bottom_sheet_title">Translate this page?</string>
    <!-- Title for the translation dialog that allows a user to translate the webpage when a user uses the translation feature the first time. The first parameter is the name of the application, for example, "Fenix". -->
    <string name="translations_bottom_sheet_title_first_time">Try private translations in %1$s</string>
    <!-- Additional information on the translation dialog that appears when a user uses the translation feature the first time. The first parameter is clickable text with a link, for example, "Learn more". -->
    <string name="translations_bottom_sheet_info_message">For your privacy, translations never leave your device. New languages and improvements coming soon! %1$s</string>
    <!-- Text that links to additional information about the Firefox translations feature. -->
    <string name="translations_bottom_sheet_info_message_learn_more">Learn more</string>
    <!-- Label for the dropdown to select which language to translate from on the translations dialog. Usually the translate from language selected will be the same as the page language. -->
    <string name="translations_bottom_sheet_translate_from">Translate from</string>
    <!-- Label for the dropdown to select which language to translate to on the translations dialog. Usually the translate to language selected will be the user's preferred language. -->
    <string name="translations_bottom_sheet_translate_to">Translate to</string>
    <!-- Button text on the translations dialog to dismiss the dialog and return to the browser. -->
    <string name="translations_bottom_sheet_negative_button">Not now</string>
    <!-- Button text on the translations dialog when a translation error appears, used to dismiss the dialog and return to the browser. -->
    <string name="translations_bottom_sheet_negative_button_error">Done</string>
    <!-- Button text on the translations dialog to begin a translation of the website. -->
    <string name="translations_bottom_sheet_positive_button">Translate</string>
    <!-- Button text on the translations dialog when a translation error appears. -->
    <string name="translations_bottom_sheet_positive_button_error">Try again</string>
    <!-- Inactive button text on the translations dialog that indicates a translation is currently in progress. This button will be accompanied by a loading icon. -->
    <string name="translations_bottom_sheet_translating_in_progress">Translating</string>
    <!-- Button content description (not visible, for screen readers etc.) for the translations dialog translate button that indicates a translation is currently in progress. -->
    <string name="translations_bottom_sheet_translating_in_progress_content_description">Translating in Progress</string>
    <!-- Default dropdown option when initially selecting a language from the translations dialog language selection dropdown. -->
    <string name="translations_bottom_sheet_default_dropdown_selection">Choose a language</string>
    <!-- The title of the warning card informs the user that a translation could not be completed. -->
    <string name="translation_error_could_not_translate_warning_text">There was a problem translating. Please try again.</string>
    <!-- The title of the warning card informs the user that the list of languages cannot be loaded. -->
    <string name="translation_error_could_not_load_languages_warning_text">Couldn’t load languages. Check your internet connection and try again.</string>
    <!-- The title of the warning card informs the user that a language is not supported. The first parameter is the name of the language that is not supported. -->
    <string name="translation_error_language_not_supported_warning_text">Sorry, we don’t support %1$s yet.</string>
    <!-- Button text on the warning card when a language is not supported. The link will take the user to a page to a support page about translations. -->
    <string name="translation_error_language_not_supported_learn_more">Learn more</string>

    <!-- Translations options dialog -->
    <!-- Title of the translation options dialog that allows a user to set their translation options for the site the user is currently on. -->
    <string name="translation_option_bottom_sheet_title">Translation Options</string>
    <!-- Toggle switch label that allows a user to set the setting if they would like the browser to always offer or suggest translations when available. -->
    <string name="translation_option_bottom_sheet_always_translate">Always offer to translate</string>
    <!-- Toggle switch label that allows a user to set if they would like a given language to automatically translate or not. The first parameter is the language name, for example, "Spanish". -->
    <string name="translation_option_bottom_sheet_always_translate_in_language">Always translate %1$s</string>
    <!-- Toggle switch label that allows a user to set if they would like to never be offered a translation of the given language. The first parameter is the language name, for example, "Spanish". -->
    <string name="translation_option_bottom_sheet_never_translate_in_language">Never translate %1$s</string>
    <!-- Toggle switch label that allows a user to set the setting if they would like the browser to never translate the site the user is currently visiting. -->
    <string name="translation_option_bottom_sheet_never_translate_site">Never translate this site</string>
    <!-- Toggle switch description that will appear under the "Never translate these sites" settings toggle switch to provide more information on how this setting interacts with other settings. -->
    <string name="translation_option_bottom_sheet_switch_never_translate_site_description">Overrides all other settings</string>
    <!-- Toggle switch description that will appear under the "Never translate" and "Always translate" toggle switch settings to provide more information on how these  settings interacts with other settings. -->
    <string name="translation_option_bottom_sheet_switch_description">Overrides offers to translate</string>
    <!-- Button text for the button that will take the user to the translation settings dialog. -->
    <string name="translation_option_bottom_sheet_translation_settings">Translation settings</string>
    <!-- Button text for the button that will take the user to a website to learn more about how translations works in the given app. The first parameter is the name of the application, for example, "Fenix". -->
    <string name="translation_option_bottom_sheet_about_translations">About translations in %1$s</string>

    <!-- Translation settings dialog -->
    <!-- Title of the translation settings dialog that allows a user to set their preferred translation settings. -->
    <string name="translation_settings_toolbar_title">Translations</string>
    <!-- Toggle switch label that indicates that the browser should signal or indicate when a translation is possible for any page. -->
    <string name="translation_settings_offer_to_translate">Offer to translate when possible</string>
    <!-- Toggle switch label that indicates that downloading files required for translating is permitted when using data saver mode in Android. -->
    <string name="translation_settings_always_download">Always download languages in data saving mode</string>
    <!-- Section header text that begins the section of a list of different options the user may select to adjust their translation preferences. -->
    <string name="translation_settings_translation_preference">Translation preferences</string>
    <!-- Button text for the button that will take the user to the automatic translations settings dialog. On the automatic translations settings dialog, the user can set if translations should occur automatically for a given language. -->
    <string name="translation_settings_automatic_translation">Automatic translation</string>
    <!-- Button text for the button that will take the user to the never translate these sites dialog. On the never translate these sites dialog, the user can set if translations should never occur on certain websites. -->
    <string name="translation_settings_automatic_never_translate_sites">Never translate these sites</string>
    <!-- Button text for the button that will take the user to the download languages dialog. On the download languages dialog, the user can manage which languages they would like to download for translations. -->
    <string name="translation_settings_download_language">Download languages</string>

    <!-- Automatic translation preference screen -->
    <!-- Title of the automatic translation preference screen that will appear on the toolbar.-->
    <string name="automatic_translation_toolbar_title_preference">Automatic translation</string>
    <!-- Screen header presenting the automatic translation preference feature. It will appear under the toolbar. -->
    <string name="automatic_translation_header_preference">Select a language to manage ”always translate“ and ”never translate“ preferences.</string>

    <!-- Automatic translation options preference screen -->
    <!-- Preference option for offering to translate. Radio button title text.-->
    <string name="automatic_translation_option_offer_to_translate_title_preference">Offer to translate (default)</string>
    <!-- Preference option for offering to translate. Radio button summary text. The first parameter is the name of the app defined in app_name (for example: Fenix)-->
    <string name="automatic_translation_option_offer_to_translate_summary_preference">%1$s will offer to translate sites in this language.</string>
    <!-- Preference option for always translate. Radio button title text. -->
    <string name="automatic_translation_option_always_translate_title_preference">Always translate</string>
    <!-- Preference option for always translate. Radio button summary text. The first parameter is the name of the app defined in app_name (for example: Fenix)-->
    <string name="automatic_translation_option_always_translate_summary_preference">%1$s will translate this language automatically when the page loads.</string>
    <!-- Preference option for never translate. Radio button title text.-->
    <string name="automatic_translation_option_never_translate_title_preference">Never translate</string>
    <!-- Preference option for never translate. Radio button summary text. The first parameter is the name of the app defined in app_name (for example: Fenix)-->
    <string name="automatic_translation_option_never_translate_summary_preference">%1$s will never offer to translate sites in this language.</string>

    <!-- Never translate site preference screen -->
    <!-- Title of the never translate site preference screen that will appear on the toolbar.-->
    <string name="never_translate_site_toolbar_title_preference">Never translate these sites</string>
    <!-- Screen header presenting the never translate site preference feature. It will appear under the toolbar. -->
    <string name="never_translate_site_header_preference">To add a new site: Visit it and select “Never translate this site” from the translation menu.</string>
    <!-- Content description (not visible, for screen readers etc.): For a never-translated site list item that is selected.
             The first parameter is web site url (for example:"wikipedia.com") -->
    <string name="never_translate_site_item_list_content_description_preference">Remove %1$s</string>
    <!-- The Delete site dialogue title will appear when the user clicks on a list item.
             The first parameter is web site url (for example:"wikipedia.com") -->
    <string name="never_translate_site_dialog_title_preference">Delete %1$s?</string>
    <!-- The Delete site dialogue positive button will appear when the user clicks on a list item. The site will be deleted. -->
    <string name="never_translate_site_dialog_confirm_delete_preference">Delete</string>
    <!-- The Delete site dialogue negative button will appear when the user clicks on a list item. The dialog will be dismissed. -->
    <string name="never_translate_site_dialog_cancel_preference">Cancel</string>

    <!-- Download languages preference screen -->
    <!-- Title of the download languages preference screen toolbar.-->
    <string name="download_languages_toolbar_title_preference">Download Languages</string>
    <!-- Screen header presenting the download language preference feature. It will appear under the toolbar.The first parameter is "Learn More," a clickable text with a link. Talkback will append this to say "Double tap to open link to learn more". -->
    <string name="download_languages_header_preference">Download complete languages for faster translations and to translate offline. %1$s</string>
    <!-- Clickable text from the screen header that links to a website. -->
    <string name="download_languages_header_learn_more_preference">Learn more</string>
    <!-- The subhead of the download language preference screen will appear above the pivot language. -->
    <string name="download_languages_available_languages_preference">Available languages</string>
    <!-- Text that will appear beside a core or pivot language package name to show that the language is necessary for the translation feature to function. -->
    <string name="download_languages_default_system_language_require_preference">required</string>
    <!-- A text for download language preference item.
    The first parameter is the language name, for example, "Spanish".
    The second parameter is the language file size, for example, "(3.91 KB)" or, if the language package name is a pivot language, "(required)". -->
    <string name="download_languages_language_item_preference">%1$s (%2$s)</string>
    <!-- The subhead of the download language preference screen will appear above the items that were not downloaded. -->
    <string name="download_language_header_preference">Download Languages</string>
    <!-- All languages list item. When the user presses this item, they can download or delete all languages. -->
    <string name="download_language_all_languages_item_preference">All languages</string>
    <!-- Content description (not visible, for screen readers etc.): For a language list item that was downloaded, the user can now delete it. -->
    <string name="download_languages_item_content_description_downloaded_state">Delete</string>
    <!-- Content description (not visible, for screen readers etc.): For a language list item, downloading is in progress. -->
    <string name="download_languages_item_content_description_in_progress_state">In progress</string>
    <!-- Content description (not visible, for screen readers etc.): For a language list item that was not downloaded. -->
    <string name="download_languages_item_content_description_not_downloaded_state">Download</string>
    <!-- Content description (not visible, for screen readers etc.): For a language list item that is selected. -->
    <string name="download_languages_item_content_description_selected_state">Selected</string>

    <!-- Title for the dialog used by the translations feature to confirm deleting a language.
    The dialog will be presented when the user requests deletion of a language.
    The first parameter is the name of the language, for example, "Spanish" and the second parameter is the size in kilobytes or megabytes of the language file. -->
    <string name="delete_language_file_dialog_title">Delete %1$s (%2$s)?</string>
    <!-- Additional information for the dialog used by the translations feature to confirm deleting a language. The first parameter is the name of the application, for example, "Fenix". -->
    <string name="delete_language_file_dialog_message">If you delete this language, %1$s will download partial languages to your cache as you translate.</string>
    <!-- Title for the dialog used by the translations feature to confirm deleting all languages file.
    The dialog will be presented when the user requests deletion of all languages file.
    The first parameter is the size in kilobytes or megabytes of the language file. -->
    <string name="delete_language_all_languages_file_dialog_title">Delete all languages (%1$s)?</string>
    <!-- Additional information for the dialog used by the translations feature to confirm deleting all languages file. The first parameter is the name of the application, for example, "Fenix". -->
    <string name="delete_language_all_languages_file_dialog_message">If you delete all languages, %1$s will download partial languages to your cache as you translate.</string>
    <!-- Button text on the dialog used by the translations feature to confirm deleting a language. -->
    <string name="delete_language_file_dialog_positive_button_text">Delete</string>
    <!-- Button text on the dialog used by the translations feature to cancel deleting a language. -->
    <string name="delete_language_file_dialog_negative_button_text">Cancel</string>

    <!-- Title for the data saving mode warning dialog used by the translations feature.
    This dialog will be presented when the user attempts to download a language or perform
    a translation without the necessary language files downloaded first when Android's data saver mode is enabled and the user is not using WiFi.
    The first parameter is the size in kilobytes or megabytes of the language file.-->
    <string name="download_language_file_dialog_title">Download while in data saving mode (%1$s)?</string>
    <!-- Additional information for the data saving mode warning dialog used by the translations feature. This text explains the reason a download is required for a translation. -->
    <string name="download_language_file_dialog_message_all_languages">We download partial languages to your cache to keep translations private.</string>
    <!-- Checkbox label text on the data saving mode warning dialog used by the translations feature. This checkbox allows users to ignore the data usage warnings. -->
    <string name="download_language_file_dialog_checkbox_text">Always download in data saving mode</string>
    <!-- Button text on the data saving mode warning dialog used by the translations feature to allow users to confirm they wish to continue and download the language file. -->
    <string name="download_language_file_dialog_positive_button_text">Download</string>
    <!-- Button text on the data saving mode warning dialog used by the translations feature to allow users to confirm they wish to continue and download the language file and perform a translation. -->
    <string name="download_language_file_dialog_positive_button_text_all_languages">Download and translate</string>
    <!-- Button text on the data saving mode warning dialog used by the translations feature to allow users to cancel the action and not perform a download of the language file. -->
    <string name="download_language_file_dialog_negative_button_text">Cancel</string>

    <!-- Debug drawer -->
    <!-- The user-facing title of the Debug Drawer feature. -->
    <string name="debug_drawer_title">Debug Tools</string>
    <!-- Content description (not visible, for screen readers etc.): Navigate back within the debug drawer. -->
    <string name="debug_drawer_back_button_content_description">Navigate back</string>
    <!-- The title of the Tab Tools feature in the Debug Drawer. -->
    <string name="debug_drawer_tab_tools_title">Tab Tools</string>
    <!-- The title of the tab count section in Tab Tools. -->
    <string name="debug_drawer_tab_tools_tab_count_title">Tab count</string>
    <!-- The active tab count category in the tab count section in Tab Tools. -->
    <string name="debug_drawer_tab_tools_tab_count_normal">Active</string>
    <!-- The inactive tab count category in the tab count section in Tab Tools. -->
    <string name="debug_drawer_tab_tools_tab_count_inactive">Inactive</string>
    <!-- The private tab count category in the tab count section in Tab Tools. -->
    <string name="debug_drawer_tab_tools_tab_count_private">Private</string>
    <!-- The total tab count category in the tab count section in Tab Tools. -->
    <string name="debug_drawer_tab_tools_tab_count_total">Total</string>
    <!-- The title of the tab creation tool section in Tab Tools. -->
    <string name="debug_drawer_tab_tools_tab_creation_tool_title">Tab creation tool</string>
    <!-- The label of the text field in the tab creation tool. -->
    <string name="debug_drawer_tab_tools_tab_creation_tool_text_field_label">Tab quantity to create</string>
    <!-- The button text to add tabs to the active tab group in the tab creation tool. -->
    <string name="debug_drawer_tab_tools_tab_creation_tool_button_text_active">Add to active tabs</string>
    <!-- The button text to add tabs to the inactive tab group in the tab creation tool. -->
    <string name="debug_drawer_tab_tools_tab_creation_tool_button_text_inactive">Add to inactive tabs</string>
    <!-- The button text to add tabs to the private tab group in the tab creation tool. -->
    <string name="debug_drawer_tab_tools_tab_creation_tool_button_text_private">Add to private tabs</string>
</resources><|MERGE_RESOLUTION|>--- conflicted
+++ resolved
@@ -315,11 +315,7 @@
     <!-- Description for learning more about our privacy notice. -->
     <string name="juno_onboarding_privacy_notice_text">Firefox privacy notice</string>
     <!-- Description for learning more about our privacy notice. -->
-<<<<<<< HEAD
     <string name="juno_onboarding_privacy_notice_text_2" moz:removedIn="125" tools:ignore="UnusedResources">Learn more in our privacy notice</string>
-=======
-    <string name="juno_onboarding_privacy_notice_text_2" tools:ignore="UnusedResources">Learn more in our privacy notice</string>
->>>>>>> 14f0594f
     <!-- Title for set firefox as default browser screen used by Nimbus experiments. -->
     <string name="juno_onboarding_default_browser_title_nimbus_2">We love keeping you safe</string>
     <!-- Title for set firefox as default browser screen used by Nimbus experiments.
