<?xml version="1.0" encoding="utf-8" standalone="yes"?><!-- This Source Code Form is subject to the terms of the Mozilla Public
   - License, v. 2.0. If a copy of the MPL was not distributed with this
   - file, You can obtain one at http://mozilla.org/MPL/2.0/. -->
<resources xmlns:tools="http://schemas.android.com/tools"  xmlns:moz="http://mozac.org/tools">
    <!-- App name for private browsing mode. The first parameter is the name of the app defined in app_name (for example: Fenix)-->
    <string name="app_name_private_5">Private %s</string>
    <!-- App name for private browsing mode. The first parameter is the name of the app defined in app_name (for example: Fenix)-->
    <string name="app_name_private_4">%s (Private)</string>

    <!-- Home Fragment -->
    <!-- Content description (not visible, for screen readers etc.): "Three dot" menu button. -->
    <string name="content_description_menu">More options</string>
    <!-- Content description (not visible, for screen readers etc.): "Private Browsing" menu button. -->
    <string name="content_description_private_browsing_button">Enable private browsing</string>
    <!-- Content description (not visible, for screen readers etc.): "Private Browsing" menu button. -->
    <string name="content_description_disable_private_browsing_button">Disable private browsing</string>
    <!-- Placeholder text shown in the search bar before a user enters text for the default engine -->
    <string name="search_hint">Search or enter address</string>
    <!-- Placeholder text shown in the search bar before a user enters text for a general engine -->
    <string name="search_hint_general_engine">Search the web</string>
    <!-- Placeholder text shown in search bar when using history search -->
    <string name="history_search_hint">Search history</string>
    <!-- Placeholder text shown in search bar when using bookmarks search -->
    <string name="bookmark_search_hint">Search bookmarks</string>
    <!-- Placeholder text shown in search bar when using tabs search -->
    <string name="tab_search_hint">Search tabs</string>
    <!-- Placeholder text shown in the search bar when using application search engines -->
    <string name="application_search_hint">Enter search terms</string>
    <!-- No Open Tabs Message Description -->
    <string name="no_open_tabs_description">Your open tabs will be shown here.</string>
    <!-- No Private Tabs Message Description -->
    <string name="no_private_tabs_description">Your private tabs will be shown here.</string>
    <!-- Tab tray multi select title in app bar. The first parameter is the number of tabs selected -->
    <string name="tab_tray_multi_select_title">%1$d selected</string>
    <!-- Label of button in create collection dialog for creating a new collection  -->
    <string name="tab_tray_add_new_collection">Add new collection</string>
    <!-- Label of editable text in create collection dialog for naming a new collection  -->
    <string name="tab_tray_add_new_collection_name">Name</string>
    <!-- Label of button in save to collection dialog for selecting a current collection  -->
    <string name="tab_tray_select_collection">Select collection</string>
    <!-- Content description for close button while in multiselect mode in tab tray -->
    <string name="tab_tray_close_multiselect_content_description">Exit multiselect mode</string>
    <!-- Content description for save to collection button while in multiselect mode in tab tray -->
    <string name="tab_tray_collection_button_multiselect_content_description">Save selected tabs to collection</string>
    <!-- Content description on checkmark while tab is selected in multiselect mode in tab tray -->
    <string name="tab_tray_multiselect_selected_content_description">Selected</string>

    <!-- Home - Recently saved bookmarks -->
    <!-- Title for the home screen section with recently saved bookmarks. -->
    <string name="recently_saved_title">Recently saved</string>
    <!-- Content description for the button which navigates the user to show all of their saved bookmarks. -->
    <string name="recently_saved_show_all_content_description_2">Show all saved bookmarks</string>
    <!-- Text for the menu button to remove a recently saved bookmark from the user's home screen -->
    <string name="recently_saved_menu_item_remove">Remove</string>

    <!-- About content. The first parameter is the name of the application. (For example: Fenix) -->
    <string name="about_content">%1$s is produced by Mozilla.</string>

    <!-- Private Browsing -->
    <!-- Explanation for private browsing displayed to users on home view when they first enable private mode
        The first parameter is the name of the app defined in app_name (for example: Fenix) -->
    <string name="private_browsing_placeholder_description_2">
        %1$s clears your search and browsing history from private tabs when you close them or quit the app. While this doesn’t make you anonymous to websites or your internet service provider, it makes it easier to keep what you do online private from anyone else who uses this device.</string>
    <string name="private_browsing_common_myths">
       Common myths about private browsing
    </string>

    <!-- True Private Browsing Mode -->
    <!-- Title for info card on private homescreen in True Private Browsing Mode. -->
    <string name="felt_privacy_desc_card_title">Leave no traces on this device</string>
    <!-- Explanation for private browsing displayed to users on home view when they first enable
        private mode in our new Total Private Browsing mode.
        The first parameter is the name of the app defined in app_name (for example: Firefox Nightly)
        The second parameter is the clickable link text in felt_privacy_info_card_subtitle_link_text -->
    <string name="felt_privacy_info_card_subtitle_2">%1$s deletes your cookies, history, and site data when you close all your private tabs. %2$s</string>
    <!-- Clickable portion of the explanation for private browsing that links the user to our
        about privacy page.
        This string is used in felt_privacy_info_card_subtitle as the second parameter.-->
    <string name="felt_privacy_info_card_subtitle_link_text">Who might be able to see my activity?</string>

    <!-- Private mode shortcut "contextual feature recommendation" (CFR) -->
    <!-- Text for the Private mode shortcut CFR message for adding a private mode shortcut to open private tabs from the Home screen -->
    <string name="private_mode_cfr_message_2">Launch your next private tab in one tap.</string>
    <!-- Text for the positive button to accept adding a Private Browsing shortcut to the Home screen -->
    <string name="private_mode_cfr_pos_button_text">Add to Home screen</string>
    <!-- Text for the negative button to decline adding a Private Browsing shortcut to the Home screen -->
    <string name="cfr_neg_button_text">No thanks</string>

    <!-- Open in App "contextual feature recommendation" (CFR) -->
    <!-- Text for the info message. The first parameter is the name of the application.-->
    <string name="open_in_app_cfr_info_message_2">You can set %1$s to automatically open links in apps.</string>
    <!-- Text for the positive action button -->
    <string name="open_in_app_cfr_positive_button_text">Go to settings</string>
    <!-- Text for the negative action button -->
    <string name="open_in_app_cfr_negative_button_text">Dismiss</string>

    <!-- Total cookie protection "contextual feature recommendation" (CFR) -->
    <!-- Text for the message displayed in the contextual feature recommendation popup promoting the total cookie protection feature. -->
    <string name="tcp_cfr_message">Our most powerful privacy feature yet isolates cross-site trackers.</string>
    <!-- Text displayed that links to website containing documentation about the "Total cookie protection" feature. -->
    <string name="tcp_cfr_learn_more">Learn about Total Cookie Protection</string>

    <!-- Private browsing erase action "contextual feature recommendation" (CFR) -->
    <!-- Text for the message displayed in the contextual feature recommendation popup promoting the erase private browsing feature. -->
    <string name="erase_action_cfr_message">Tap here to start a fresh private session. Delete your history, cookies — everything.</string>


    <!-- Text for the info dialog when camera permissions have been denied but user tries to access a camera feature. -->
    <string name="camera_permissions_needed_message">Camera access needed. Go to Android settings, tap permissions, and tap allow.</string>
    <!-- Text for the positive action button to go to Android Settings to grant permissions. -->
    <string name="camera_permissions_needed_positive_button_text">Go to settings</string>
    <!-- Text for the negative action button to dismiss the dialog. -->
    <string name="camera_permissions_needed_negative_button_text">Dismiss</string>

    <!-- Text for the banner message to tell users about our auto close feature. -->
    <string name="tab_tray_close_tabs_banner_message">Set open tabs to close automatically that haven’t been viewed in the past day, week, or month.</string>
    <!-- Text for the positive action button to go to Settings for auto close tabs. -->
    <string name="tab_tray_close_tabs_banner_positive_button_text">View options</string>
    <!-- Text for the negative action button to dismiss the Close Tabs Banner. -->
    <string name="tab_tray_close_tabs_banner_negative_button_text">Dismiss</string>
    <!-- Text for the banner message to tell users about our inactive tabs feature. -->
    <string name="tab_tray_inactive_onboarding_message">Tabs you haven’t viewed for two weeks get moved here.</string>
    <!-- Text for the action link to go to Settings for inactive tabs. -->
    <string name="tab_tray_inactive_onboarding_button_text">Turn off in settings</string>
    <!-- Text for title for the auto-close dialog of the inactive tabs. -->
    <string name="tab_tray_inactive_auto_close_title">Auto-close after one month?</string>
    <!-- Text for the body for the auto-close dialog of the inactive tabs.
        The first parameter is the name of the application.-->
    <string name="tab_tray_inactive_auto_close_body_2">%1$s can close tabs you haven’t viewed over the past month.</string>
    <!-- Content description for close button in the auto-close dialog of the inactive tabs. -->
    <string name="tab_tray_inactive_auto_close_button_content_description">Close</string>

    <!-- Text for turn on auto close tabs button in the auto-close dialog of the inactive tabs. -->
    <string name="tab_tray_inactive_turn_on_auto_close_button_2">Turn on auto-close</string>


    <!-- Home screen icons - Long press shortcuts -->
    <!-- Shortcut action to open new tab -->
    <string name="home_screen_shortcut_open_new_tab_2">New tab</string>
    <!-- Shortcut action to open new private tab -->
    <string name="home_screen_shortcut_open_new_private_tab_2">New private tab</string>
    <!-- Shortcut action to open Passwords screens -->
    <string name="home_screen_shortcut_open_password_screen">Passwords shortcut</string>

    <!-- Recent Tabs -->
    <!-- Header text for jumping back into the recent tab in the home screen -->
    <string name="recent_tabs_header">Jump back in</string>
    <!-- Button text for showing all the tabs in the tabs tray -->
    <string name="recent_tabs_show_all">Show all</string>
    <!-- Content description for the button which navigates the user to show all recent tabs in the tabs tray. -->
    <string name="recent_tabs_show_all_content_description_2">Show all recent tabs button</string>
    <!-- Text for button in synced tab card that opens synced tabs tray -->
    <string name="recent_tabs_see_all_synced_tabs_button_text">See all synced tabs</string>
    <!-- Accessibility description for device icon used for recent synced tab -->
    <string name="recent_tabs_synced_device_icon_content_description">Synced device</string>
    <!-- Text for the dropdown menu to remove a recent synced tab from the homescreen -->
    <string name="recent_synced_tab_menu_item_remove">Remove</string>
    <!-- Text for the menu button to remove a grouped highlight from the user's browsing history
         in the Recently visited section -->
    <string name="recent_tab_menu_item_remove">Remove</string>

    <!-- History Metadata -->
    <!-- Header text for a section on the home screen that displays grouped highlights from the
         user's browsing history, such as topics they have researched or explored on the web -->
    <string name="history_metadata_header_2">Recently visited</string>
    <!-- Text for the menu button to remove a grouped highlight from the user's browsing history
         in the Recently visited section -->
    <string name="recently_visited_menu_item_remove">Remove</string>
    <!-- Content description for the button which navigates the user to show all of their history. -->
    <string name="past_explorations_show_all_content_description_2">Show all past explorations</string>

    <!-- Browser Fragment -->
    <!-- Content description (not visible, for screen readers etc.): Navigate backward (browsing history) -->
    <string name="browser_menu_back">Back</string>
    <!-- Content description (not visible, for screen readers etc.): Navigate forward (browsing history) -->
    <string name="browser_menu_forward">Forward</string>
    <!-- Content description (not visible, for screen readers etc.): Refresh current website -->
    <string name="browser_menu_refresh">Refresh</string>
    <!-- Content description (not visible, for screen readers etc.): Stop loading current website -->
    <string name="browser_menu_stop">Stop</string>
    <!-- Browser menu button that opens the addon manager -->
    <string name="browser_menu_add_ons">Add-ons</string>
    <!-- Browser menu button that opens account settings -->
    <string name="browser_menu_account_settings">Account info</string>
    <!-- Text displayed when there are no add-ons to be shown -->
    <string name="no_add_ons">No add-ons here</string>
    <!-- Browser menu button that sends a user to help articles -->
    <string name="browser_menu_help">Help</string>
    <!-- Browser menu button that sends a to a the what's new article -->
    <string name="browser_menu_whats_new">What’s new</string>
    <!-- Browser menu button that opens the settings menu -->
    <string name="browser_menu_settings">Settings</string>
    <!-- Browser menu button that opens a user's library -->
    <string name="browser_menu_library">Library</string>
    <!-- Browser menu toggle that requests a desktop site -->
    <string name="browser_menu_desktop_site">Desktop site</string>
    <!-- Browser menu button that reopens a private tab as a regular tab -->
    <string name="browser_menu_open_in_regular_tab">Open in regular tab</string>
    <!-- Browser menu toggle that adds a shortcut to the site on the device home screen. -->
    <string name="browser_menu_add_to_homescreen">Add to Home screen</string>
    <!-- Browser menu toggle that installs a Progressive Web App shortcut to the site on the device home screen. -->
    <string name="browser_menu_install_on_homescreen">Install</string>
    <!-- Content description (not visible, for screen readers etc.) for the Resync tabs button -->
    <string name="resync_button_content_description">Resync</string>
    <!-- Browser menu button that opens the find in page menu -->
    <string name="browser_menu_find_in_page">Find in page</string>
    <!-- Browser menu button that opens the translations dialog, which has options to translate the current browser page. -->
    <string name="browser_menu_translations">Translate page</string>
    <!-- Browser menu button that saves the current tab to a collection -->
    <string name="browser_menu_save_to_collection_2">Save to collection</string>
    <!-- Browser menu button that open a share menu to share the current site -->
    <string name="browser_menu_share">Share</string>
    <!-- Browser menu button shown in custom tabs that opens the current tab in Fenix
        The first parameter is the name of the app defined in app_name (for example: Fenix) -->
    <string name="browser_menu_open_in_fenix">Open in %1$s</string>
    <!-- Browser menu text shown in custom tabs to indicate this is a Fenix tab
        The first parameter is the name of the app defined in app_name (for example: Fenix) -->
    <string name="browser_menu_powered_by">POWERED BY %1$s</string>
    <!-- Browser menu text shown in custom tabs to indicate this is a Fenix tab
        The first parameter is the name of the app defined in app_name (for example: Fenix) -->
    <string name="browser_menu_powered_by2">Powered by %1$s</string>
    <!-- Browser menu button to put the current page in reader mode -->
    <string name="browser_menu_read">Reader view</string>
    <!-- Browser menu button content description to close reader mode and return the user to the regular browser -->
    <string name="browser_menu_read_close">Close reader view</string>
    <!-- Browser menu button to open the current page in an external app -->
    <string name="browser_menu_open_app_link">Open in app</string>
    <!-- Browser menu button to show reader view appearance controls e.g. the used font type and size -->
    <string name="browser_menu_customize_reader_view">Customize reader view</string>
    <!-- Browser menu label for adding a bookmark -->
    <string name="browser_menu_add">Add</string>
    <!-- Browser menu label for editing a bookmark -->
    <string name="browser_menu_edit">Edit</string>
    <!-- Button shown on the home page that opens the Customize home settings -->
    <string name="browser_menu_customize_home_1">Customize homepage</string>

    <!-- Browser Toolbar -->
    <!-- Content description for the Home screen button on the browser toolbar -->
    <string name="browser_toolbar_home">Home screen</string>
    <!-- Content description (not visible, for screen readers etc.): Erase button: Erase the browsing
         history and go back to the home screen. -->
    <string name="browser_toolbar_erase">Erase browsing history</string>
    <!-- Content description for the translate page toolbar button that opens the translations dialog when no translation has occurred. -->
    <string name="browser_toolbar_translate">Translate page</string>

    <!-- Locale Settings Fragment -->
    <!-- Content description for tick mark on selected language -->
    <string name="a11y_selected_locale_content_description">Selected language</string>
    <!-- Text for default locale item -->
    <string name="default_locale_text">Follow device language</string>
    <!-- Placeholder text shown in the search bar before a user enters text -->
    <string name="locale_search_hint">Search language</string>

    <!-- Search Fragment -->
    <!-- Button in the search view that lets a user search by scanning a QR code -->
    <string name="search_scan_button">Scan</string>
    <!-- Button in the search view when shortcuts are displayed that takes a user to the search engine settings -->
    <string name="search_shortcuts_engine_settings">Search engine settings</string>
    <!-- Button in the search view that lets a user navigate to the site in their clipboard -->
    <string name="awesomebar_clipboard_title">Fill link from clipboard</string>
    <!-- Button in the search suggestions onboarding that allows search suggestions in private sessions -->
    <string name="search_suggestions_onboarding_allow_button">Allow</string>
    <!-- Button in the search suggestions onboarding that does not allow search suggestions in private sessions -->
    <string name="search_suggestions_onboarding_do_not_allow_button">Don’t allow</string>
    <!-- Search suggestion onboarding hint title text -->
    <string name="search_suggestions_onboarding_title">Allow search suggestions in private sessions?</string>
    <!-- Search suggestion onboarding hint description text, first parameter is the name of the app defined in app_name (for example: Fenix)-->
    <string name="search_suggestions_onboarding_text">%s will share everything you type in the address bar with your default search engine.</string>
    <!-- Search engine suggestion title text. The first parameter is the name of the suggested engine-->
    <string name="search_engine_suggestions_title">Search %s</string>
    <!-- Search engine suggestion description text -->
    <string name="search_engine_suggestions_description">Search directly from the address bar</string>
    <!-- Menu option in the search selector menu to open the search settings -->
    <string name="search_settings_menu_item">Search settings</string>
    <!-- Header text for the search selector menu -->
    <string name="search_header_menu_item_2">This time search in:</string>
    <!-- Content description (not visible, for screen readers etc.): Search engine icon. The first parameter is the search engine name (for example: DuckDuckGo). -->
    <string name="search_engine_icon_content_description" tools:ignore="UnusedResources">%s search engine</string>

    <!-- Home onboarding -->
    <!-- Onboarding home screen popup dialog, shown on top of the Jump back in section. -->
    <string name="onboarding_home_screen_jump_back_contextual_hint_2">Meet your personalized homepage. Recent tabs, bookmarks, and search results will appear here.</string>
    <!-- Home onboarding dialog welcome screen title text. -->
    <string name="onboarding_home_welcome_title_2">Welcome to a more personal internet</string>
    <!-- Home onboarding dialog welcome screen description text. -->
    <string name="onboarding_home_welcome_description">More colors. Better privacy. Same commitment to people over profits.</string>
    <!-- Home onboarding dialog sign into sync screen title text. -->
    <string name="onboarding_home_sync_title_3">Switching screens is easier than ever</string>
    <!-- Home onboarding dialog sign into sync screen description text. -->
    <string name="onboarding_home_sync_description">Pick up where you left off with tabs from other devices now on your homepage.</string>
    <!-- Text for the button to continue the onboarding on the home onboarding dialog. -->
    <string name="onboarding_home_get_started_button">Get started</string>
    <!-- Text for the button to navigate to the sync sign in screen on the home onboarding dialog. -->
    <string name="onboarding_home_sign_in_button">Sign in</string>
    <!-- Text for the button to skip the onboarding on the home onboarding dialog. -->
    <string name="onboarding_home_skip_button">Skip</string>
    <!-- Onboarding home screen sync popup dialog message, shown on top of Recent Synced Tabs in the Jump back in section. -->
    <string name="sync_cfr_message">Your tabs are syncing! Pick up where you left off on your other device.</string>
    <!-- Content description (not visible, for screen readers etc.): Close button for the home onboarding dialog -->
    <string name="onboarding_home_content_description_close_button">Close</string>

    <!-- Notification pre-permission dialog -->
    <!-- Enable notification pre permission dialog title
        The first parameter is the name of the app defined in app_name (for example: Fenix) -->
    <string name="onboarding_home_enable_notifications_title" moz:removedIn="124" tools:ignore="UnusedResources">Notifications help you do more with %s</string>
    <!-- Enable notification pre permission dialog description with rationale
        The first parameter is the name of the app defined in app_name (for example: Fenix) -->
    <string name="onboarding_home_enable_notifications_description" moz:removedIn="124" tools:ignore="UnusedResources">Sync your tabs between devices, manage downloads, get tips about making the most of %s’s privacy protection, and more.</string>
    <!-- Text for the button to request notification permission on the device -->
    <string name="onboarding_home_enable_notifications_positive_button" moz:removedIn="124" tools:ignore="UnusedResources">Continue</string>
    <!-- Text for the button to not request notification permission on the device and dismiss the dialog -->
    <string name="onboarding_home_enable_notifications_negative_button" moz:removedIn="124" tools:ignore="UnusedResources">Not now</string>

    <!-- Juno first user onboarding flow experiment, strings are marked unused as they are only referenced by Nimbus experiments. -->
    <!-- Description for learning more about our privacy notice. -->
    <string name="juno_onboarding_privacy_notice_text">Firefox privacy notice</string>
    <!-- Description for learning more about our privacy notice. -->
    <string name="juno_onboarding_privacy_notice_text_2" tools:ignore="UnusedResources">Learn more in our privacy notice</string>
    <!-- Title for set firefox as default browser screen used by Nimbus experiments. -->
    <string name="juno_onboarding_default_browser_title_nimbus_2">We love keeping you safe</string>
    <!-- Title for set firefox as default browser screen used by Nimbus experiments.
        Note: The word "Firefox" should NOT be translated -->
    <string name="juno_onboarding_default_browser_title_nimbus_3" tools:ignore="UnusedResources">Find out why millions love Firefox</string>
<<<<<<< HEAD
    <!-- Title for set firefox as default browser screen used by Nimbus experiments. -->
    <string name="juno_onboarding_default_browser_title_nimbus_4" tools:ignore="UnusedResources">Safe browsing with more choices</string>
=======
>>>>>>> 14f0594f
    <!-- Description for set firefox as default browser screen used by Nimbus experiments. -->
    <string name="juno_onboarding_default_browser_description_nimbus_3">Our non-profit backed browser helps stop companies from secretly following you around the web.</string>
    <!-- Description for set firefox as default browser screen used by Nimbus experiments. -->
    <string name="juno_onboarding_default_browser_description_nimbus_4" tools:ignore="UnusedResources">More than 100 million people protect their privacy by choosing a browser that’s backed by a nonprofit.</string>
    <!-- Description for set firefox as default browser screen used by Nimbus experiments. -->
<<<<<<< HEAD
    <string name="juno_onboarding_default_browser_description_nimbus_5" tools:ignore="UnusedResources">Known trackers? Blocked automatically. Extensions? Try all 700. PDFs? Our built-in reader makes them easy to manage.</string>
    <!-- Description for set firefox as default browser screen used by Nimbus experiments. -->
=======
>>>>>>> 14f0594f
    <string name="juno_onboarding_default_browser_description_nimbus_2" moz:RemovedIn="124" tools:ignore="UnusedResources">Our non-profit backed browser helps stop companies from secretly following you around the web.\n\nLearn more in our privacy notice.</string>
    <!-- Text for the link to the privacy notice webpage for set as firefox default browser screen.
    This is part of the string with the key "juno_onboarding_default_browser_description". -->
    <string name="juno_onboarding_default_browser_description_link_text" moz:RemovedIn="124" tools:ignore="UnusedResources">privacy notice</string>
    <!-- Text for the button to set firefox as default browser on the device -->
    <string name="juno_onboarding_default_browser_positive_button" tools:ignore="UnusedResources">Set as default browser</string>
    <!-- Text for the button dismiss the screen and move on with the flow -->
    <string name="juno_onboarding_default_browser_negative_button" tools:ignore="UnusedResources">Not now</string>
    <!-- Title for sign in to sync screen. -->
    <string name="juno_onboarding_sign_in_title_2">Stay encrypted when you hop between devices</string>
    <!-- Description for sign in to sync screen. Nimbus experiments do not support string placeholders.
     Note: The word "Firefox" should NOT be translated -->
    <string name="juno_onboarding_sign_in_description_2">When you’re signed in and synced, you’re safer. Firefox encrypts your passwords, bookmarks, and more.</string>
    <!-- Text for the button to sign in to sync on the device -->
    <string name="juno_onboarding_sign_in_positive_button" tools:ignore="UnusedResources">Sign in</string>
    <!-- Text for the button dismiss the screen and move on with the flow -->
    <string name="juno_onboarding_sign_in_negative_button" tools:ignore="UnusedResources">Not now</string>
    <!-- Title for enable notification permission screen used by Nimbus experiments. Nimbus experiments do not support string placeholders.
        Note: The word "Firefox" should NOT be translated -->
    <string name="juno_onboarding_enable_notifications_title_nimbus_2">Notifications help you stay safer with Firefox</string>
    <!-- Description for enable notification permission screen used by Nimbus experiments. Nimbus experiments do not support string placeholders.
       Note: The word "Firefox" should NOT be translated -->
    <string name="juno_onboarding_enable_notifications_description_nimbus_2">Securely send tabs between your devices and discover other privacy features in Firefox.</string>
    <!-- Text for the button to request notification permission on the device -->
    <string name="juno_onboarding_enable_notifications_positive_button" tools:ignore="UnusedResources">Turn on notifications</string>
    <!-- Text for the button dismiss the screen and move on with the flow -->
    <string name="juno_onboarding_enable_notifications_negative_button" tools:ignore="UnusedResources">Not now</string>
    <!-- Title for add search widget screen used by Nimbus experiments. Nimbus experiments do not support string placeholders.
        Note: The word "Firefox" should NOT be translated -->
    <string name="juno_onboarding_add_search_widget_title" tools:ignore="UnusedResources">Try the Firefox search widget</string>
    <!-- Description for add search widget screen used by Nimbus experiments. Nimbus experiments do not support string placeholders.
        Note: The word "Firefox" should NOT be translated -->
    <string name="juno_onboarding_add_search_widget_description" tools:ignore="UnusedResources">With Firefox on your home screen, you’ll have easy access to the privacy-first browser that blocks cross-site trackers.</string>
    <!-- Text for the button to add search widget on the device used by Nimbus experiments. Nimbus experiments do not support string placeholders.
        Note: The word "Firefox" should NOT be translated -->
    <string name="juno_onboarding_add_search_widget_positive_button" tools:ignore="UnusedResources">Add Firefox widget</string>
    <!-- Text for the button to dismiss the screen and move on with the flow -->
    <string name="juno_onboarding_add_search_widget_negative_button" tools:ignore="UnusedResources">Not now</string>

    <!-- Search Widget -->
    <!-- Content description for searching with a widget. The first parameter is the name of the application.-->
    <string name="search_widget_content_description_2">Open a new %1$s tab</string>
    <!-- Text preview for smaller sized widgets -->
    <string name="search_widget_text_short">Search</string>
    <!-- Text preview for larger sized widgets -->
    <string name="search_widget_text_long">Search the web</string>
    <!-- Content description (not visible, for screen readers etc.): Voice search -->
    <string name="search_widget_voice">Voice search</string>

    <!-- Preferences -->
    <!-- Title for the settings page-->
    <string name="settings">Settings</string>
    <!-- Preference category for general settings -->
    <string name="preferences_category_general">General</string>
    <!-- Preference category for all links about Fenix -->
    <string name="preferences_category_about">About</string>
    <!-- Preference category for settings related to changing the default search engine -->
    <string name="preferences_category_select_default_search_engine">Select one</string>
    <!-- Preference for settings related to managing search shortcuts for the quick search menu -->
    <string name="preferences_manage_search_shortcuts_2">Manage alternative search engines</string>
    <!-- Summary for preference for settings related to managing search shortcuts for the quick search menu -->
    <string name="preferences_manage_search_shortcuts_summary">Edit engines visible in the search menu</string>
    <!-- Preference category for settings related to managing search shortcuts for the quick search menu -->
    <string name="preferences_category_engines_in_search_menu">Engines visible on the search menu</string>
    <!-- Preference for settings related to changing the default search engine -->
    <string name="preferences_default_search_engine">Default search engine</string>
    <!-- Preference for settings related to Search -->
    <string name="preferences_search">Search</string>
    <!-- Preference for settings related to Search engines -->
    <string name="preferences_search_engines">Search engines</string>
    <!-- Preference for settings related to Search engines suggestions-->
    <string name="preferences_search_engines_suggestions">Suggestions from search engines</string>
    <!-- Preference Category for settings related to Search address bar -->
    <string name="preferences_settings_address_bar">Address bar preferences</string>
    <!-- Preference Category for settings to Firefox Suggest -->
    <string name="preference_search_address_bar_fx_suggest">Address bar - Firefox Suggest</string>
    <!-- Preference link to Learn more about Firefox Suggest -->
    <string name="preference_search_learn_about_fx_suggest">Learn more about Firefox Suggest</string>
    <!-- Preference link to rating Fenix on the Play Store -->
    <string name="preferences_rate">Rate on Google Play</string>
    <!-- Preference linking to about page for Fenix
        The first parameter is the name of the app defined in app_name (for example: Fenix) -->
    <string name="preferences_about">About %1$s</string>
    <!-- Preference for settings related to changing the default browser -->
    <string name="preferences_set_as_default_browser">Set as default browser</string>
    <!-- Preference category for advanced settings -->
    <string name="preferences_category_advanced">Advanced</string>
    <!-- Preference category for privacy and security settings -->
    <string name="preferences_category_privacy_security">Privacy and security</string>
    <!-- Preference for advanced site permissions -->
    <string name="preferences_site_permissions">Site permissions</string>
    <!-- Preference for private browsing options -->
    <string name="preferences_private_browsing_options">Private browsing</string>
    <!-- Preference for opening links in a private tab-->
    <string name="preferences_open_links_in_a_private_tab">Open links in a private tab</string>
    <!-- Preference for allowing screenshots to be taken while in a private tab-->
    <string name="preferences_allow_screenshots_in_private_mode">Allow screenshots in private browsing</string>
    <!-- Will inform the user of the risk of activating Allow screenshots in private browsing option -->
    <string name="preferences_screenshots_in_private_mode_disclaimer">If allowed, private tabs will also be visible when multiple apps are open</string>
    <!-- Preference for adding private browsing shortcut -->
    <string name="preferences_add_private_browsing_shortcut">Add private browsing shortcut</string>
    <!-- Preference for enabling "HTTPS-Only" mode -->
    <string name="preferences_https_only_title">HTTPS-Only Mode</string>

    <!-- Label for cookie banner section in quick settings panel. -->
    <string name="cookie_banner_blocker">Cookie Banner Blocker</string>
    <!-- Preference for removing cookie/consent banners from sites automatically in private mode. See reduce_cookie_banner_summary for additional context. -->
    <string name="preferences_cookie_banner_reduction_private_mode">Cookie Banner Blocker in private browsing</string>
    <!-- Text for indicating cookie banner handling is off this site, this is shown as part of the protections panel with the tracking protection toggle -->
    <string name="reduce_cookie_banner_off_for_site">Off for this site</string>
    <!-- Text for cancel button indicating that cookie banner reduction is not supported for the current site, this is shown as part of the cookie banner details view. -->
    <string name="cookie_banner_handling_details_site_is_not_supported_cancel_button">Cancel</string>
    <!-- Text for request support button indicating that cookie banner reduction is not supported for the current site, this is shown as part of the cookie banner details view. -->
    <string name="cookie_banner_handling_details_site_is_not_supported_request_support_button_2">Send request</string>
    <!-- Text for title indicating that cookie banner reduction is not supported for the current site, this is shown as part of the cookie banner details view. -->
    <string name="cookie_banner_handling_details_site_is_not_supported_title_2">Request support for this site?</string>
    <!-- Label for the snackBar, after the user reports with success a website where cookie banner reducer did not work -->
    <string name="cookie_banner_handling_report_site_snack_bar_text_2">Request sent</string>
    <!-- Text for indicating cookie banner handling is on this site, this is shown as part of the protections panel with the tracking protection toggle -->
    <string name="reduce_cookie_banner_on_for_site">On for this site</string>
    <!-- Text for indicating that a request for unsupported site was sent to Nimbus (it's a Mozilla library for experiments), this is shown as part of the protections panel with the tracking protection toggle -->
    <string name="reduce_cookie_banner_unsupported_site_request_submitted_2">Support request sent</string>
    <!-- Text for indicating cookie banner handling is currently not supported for this site, this is shown as part of the protections panel with the tracking protection toggle -->
    <string name="reduce_cookie_banner_unsupported_site">Site currently not supported</string>
    <!-- Title text for a detail explanation indicating cookie banner handling is on this site, this is shown as part of the cookie banner panel in the toolbar. The first parameter is a shortened URL of the current site-->
    <string name="reduce_cookie_banner_details_panel_title_on_for_site_1">Turn on Cookie Banner Blocker for %1$s?</string>
    <!-- Title text for a detail explanation indicating cookie banner handling is off this site, this is shown as part of the cookie banner panel in the toolbar. The first parameter is a shortened URL of the current site-->
    <string name="reduce_cookie_banner_details_panel_title_off_for_site_1">Turn off Cookie Banner Blocker for %1$s?</string>
    <!-- Title text for a detail explanation indicating cookie banner reducer didn't work for the current site, this is shown as part of the cookie banner panel in the toolbar. The first parameter is the application name-->
    <string name="reduce_cookie_banner_details_panel_title_unsupported_site_request_2">%1$s can’t automatically reject cookie requests on this site. You can send a request to support this site in the future.</string>
    <!-- Long text for a detail explanation indicating what will happen if cookie banner handling is off for a site, this is shown as part of the cookie banner panel in the toolbar. The first parameter is the application name -->
    <string name="reduce_cookie_banner_details_panel_description_off_for_site_1">Turn off and %1$s will clear cookies and reload this site. This may sign you out or empty shopping carts.</string>
    <!-- Long text for a detail explanation indicating what will happen if cookie banner handling is on for a site, this is shown as part of the cookie banner panel in the toolbar. The first parameter is the application name -->
    <string name="reduce_cookie_banner_details_panel_description_on_for_site_3" >Turn on and %1$s will try to automatically refuse all cookie banners on this site.</string>
    <!--Title for the cookie banner re-engagement CFR, the placeholder is replaced with app name -->
    <string name="cookie_banner_cfr_title">%1$s just refused cookies for you</string>
    <!--Message for the cookie banner re-engagement CFR -->
    <string name="cookie_banner_cfr_message">Less distractions, less cookies tracking you on this site.</string>

    <!-- Description of the preference to enable "HTTPS-Only" mode. -->
    <string name="preferences_https_only_summary">Automatically attempts to connect to sites using HTTPS encryption protocol for increased security.</string>
    <!-- Summary of https only preference if https only is set to off -->
    <string name="preferences_https_only_off">Off</string>
    <!-- Summary of https only preference if https only is set to on in all tabs -->
    <string name="preferences_https_only_on_all">On in all tabs</string>
    <!-- Summary of https only preference if https only is set to on in private tabs only -->
    <string name="preferences_https_only_on_private">On in private tabs</string>
    <!-- Text displayed that links to website containing documentation about "HTTPS-Only" mode -->
    <string name="preferences_http_only_learn_more">Learn more</string>
    <!-- Option for the https only setting -->
    <string name="preferences_https_only_in_all_tabs">Enable in all tabs</string>
    <!-- Option for the https only setting -->
    <string name="preferences_https_only_in_private_tabs">Enable only in private tabs</string>
    <!-- Title shown in the error page for when trying to access a http website while https only mode is enabled. -->
    <string name="errorpage_httpsonly_title">Secure site not available</string>
    <!-- Message shown in the error page for when trying to access a http website while https only mode is enabled. The message has two paragraphs. This is the first. -->
    <string name="errorpage_httpsonly_message_title">Most likely, the website simply does not support HTTPS.</string>
    <!-- Message shown in the error page for when trying to access a http website while https only mode is enabled. The message has two paragraphs. This is the second. -->
    <string name="errorpage_httpsonly_message_summary">However, it’s also possible that an attacker is involved. If you continue to the website, you should not enter any sensitive info. If you continue, HTTPS-Only mode will be turned off temporarily for the site.</string>
    <!-- Preference for accessibility -->
    <string name="preferences_accessibility">Accessibility</string>
    <!-- Preference to override the Mozilla account server -->
    <string name="preferences_override_account_server">Custom Mozilla account server</string>
    <!-- Preference to override the Sync token server -->
    <string name="preferences_override_sync_tokenserver">Custom Sync server</string>
    <!-- Toast shown after updating the Mozilla account/Sync server override preferences -->
    <string name="toast_override_account_sync_server_done">Mozilla account/Sync server modified. Quitting the application to apply changes…</string>
    <!-- Preference category for account information -->
    <string name="preferences_category_account">Account</string>
    <!-- Preference for changing where the toolbar is positioned -->
    <string name="preferences_toolbar">Toolbar</string>
    <!-- Preference for changing default theme to dark or light mode -->
    <string name="preferences_theme">Theme</string>
    <!-- Preference for customizing the home screen -->
    <string name="preferences_home_2">Homepage</string>
    <!-- Preference for gestures based actions -->
    <string name="preferences_gestures">Gestures</string>
    <!-- Preference for settings related to visual options -->
    <string name="preferences_customize">Customize</string>
    <!-- Preference description for banner about signing in -->
    <string name="preferences_sign_in_description_2">Sign in to sync tabs, bookmarks, passwords, and more.</string>
    <!-- Preference shown instead of account display name while account profile information isn't available yet. -->
    <string name="preferences_account_default_name_2">Mozilla account</string>
    <!-- Preference text for account title when there was an error syncing FxA -->
    <string name="preferences_account_sync_error">Reconnect to resume syncing</string>
    <!-- Preference for language -->
    <string name="preferences_language">Language</string>
    <!-- Preference for data choices -->
    <string name="preferences_data_choices">Data choices</string>
    <!-- Preference for data collection -->
    <string name="preferences_data_collection">Data collection</string>
    <!-- Preference for developers -->
    <string name="preferences_remote_debugging">Remote debugging via USB</string>
    <!-- Preference title for switch preference to show search suggestions -->
    <string name="preferences_show_search_suggestions">Show search suggestions</string>
    <!-- Preference title for switch preference to show voice search button -->
    <string name="preferences_show_voice_search">Show voice search</string>
    <!-- Preference title for switch preference to show search suggestions also in private mode -->
    <string name="preferences_show_search_suggestions_in_private">Show in private sessions</string>
    <!-- Preference title for switch preference to show a clipboard suggestion when searching -->
    <string name="preferences_show_clipboard_suggestions">Show clipboard suggestions</string>
    <!-- Preference title for switch preference to suggest browsing history when searching -->
    <string name="preferences_search_browsing_history">Search browsing history</string>
    <!-- Preference title for switch preference to suggest bookmarks when searching -->
    <string name="preferences_search_bookmarks">Search bookmarks</string>
    <!-- Preference title for switch preference to suggest synced tabs when searching -->
    <string name="preferences_search_synced_tabs">Search synced tabs</string>
    <!-- Preference for account settings -->
    <string name="preferences_account_settings">Account settings</string>
    <!-- Preference for enabling url autocomplete-->
    <string name="preferences_enable_autocomplete_urls">Autocomplete URLs</string>
    <!-- Preference title for switch preference to show sponsored Firefox Suggest search suggestions -->
    <string name="preferences_show_sponsored_suggestions">Suggestions from sponsors</string>
    <!-- Summary for preference to show sponsored Firefox Suggest search suggestions.
         The first parameter is the name of the application. -->
    <string name="preferences_show_sponsored_suggestions_summary">Support %1$s with occasional sponsored suggestions</string>
    <!-- Preference title for switch preference to show Firefox Suggest search suggestions for web content.
         The first parameter is the name of the application. -->
    <string name="preferences_show_nonsponsored_suggestions">Suggestions from %1$s</string>
    <!-- Summary for preference to show Firefox Suggest search suggestions for web content -->
    <string name="preferences_show_nonsponsored_suggestions_summary">Get suggestions from the web related to your search</string>
    <!-- Preference for open links in third party apps -->
    <string name="preferences_open_links_in_apps">Open links in apps</string>
    <!-- Preference for open links in third party apps always open in apps option -->
    <string name="preferences_open_links_in_apps_always">Always</string>
    <!-- Preference for open links in third party apps ask before opening option -->
    <string name="preferences_open_links_in_apps_ask">Ask before opening</string>
    <!-- Preference for open links in third party apps never open in apps option -->
    <string name="preferences_open_links_in_apps_never">Never</string>
    <!-- Preference for open download with an external download manager app -->
    <string name="preferences_external_download_manager">External download manager</string>
    <!-- Preference for enabling gecko engine logs -->
    <string name="preferences_enable_gecko_logs">Enable Gecko logs</string>
    <!-- Message to indicate users that we are quitting the application to apply the changes -->
    <string name="quit_application">Quitting the application to apply changes…</string>

    <!-- Preference for add_ons -->
    <string name="preferences_addons">Add-ons</string>
    <!-- Preference for installing a local add-on -->
    <string name="preferences_install_local_addon">Install add-on from file</string>
    <!-- Preference for notifications -->
    <string name="preferences_notifications">Notifications</string>
    <!-- Summary for notification preference indicating notifications are allowed -->
    <string name="notifications_allowed_summary">Allowed</string>
    <!-- Summary for notification preference indicating notifications are not allowed -->
    <string name="notifications_not_allowed_summary">Not allowed</string>

    <!-- Add-on Preferences -->
    <!-- Preference to customize the configured AMO (addons.mozilla.org) collection -->
    <string name="preferences_customize_amo_collection">Custom Add-on collection</string>
    <!-- Button caption to confirm the add-on collection configuration -->
    <string name="customize_addon_collection_ok">OK</string>
    <!-- Button caption to abort the add-on collection configuration -->
    <string name="customize_addon_collection_cancel">Cancel</string>
    <!-- Hint displayed on input field for custom collection name -->
    <string name="customize_addon_collection_hint">Collection name</string>
    <!-- Hint displayed on input field for custom collection user ID-->
    <string name="customize_addon_collection_user_hint">Collection owner (User ID)</string>
    <!-- Toast shown after confirming the custom add-on collection configuration -->
    <string name="toast_customize_addon_collection_done">Add-on collection modified. Quitting the application to apply changes…</string>

    <!-- Customize Home -->
    <!-- Header text for jumping back into the recent tab in customize the home screen -->
    <string name="customize_toggle_jump_back_in">Jump back in</string>
    <!-- Title for the customize home screen section with recently saved bookmarks. -->
    <string name="customize_toggle_recent_bookmarks">Recent bookmarks</string>
    <!-- Title for the customize home screen section with recently visited. Recently visited is
    a section where users see a list of tabs that they have visited in the past few days -->
    <string name="customize_toggle_recently_visited">Recently visited</string>
    <!-- Title for the customize home screen section with Pocket. -->
    <string name="customize_toggle_pocket_2">Thought-provoking stories</string>
    <!-- Summary for the customize home screen section with Pocket. The first parameter is product name Pocket -->
    <string name="customize_toggle_pocket_summary">Articles powered by %s</string>
    <!-- Title for the customize home screen section with sponsored Pocket stories. -->
    <string name="customize_toggle_pocket_sponsored">Sponsored stories</string>
    <!-- Title for the opening wallpaper settings screen -->
    <string name="customize_wallpapers">Wallpapers</string>
    <!-- Title for the customize home screen section with sponsored shortcuts. -->
    <string name="customize_toggle_contile">Sponsored shortcuts</string>

    <!-- Wallpapers -->
    <!-- Content description for various wallpapers. The first parameter is the name of the wallpaper -->
    <string name="wallpapers_item_name_content_description">Wallpaper Item: %1$s</string>
    <!-- Snackbar message for when wallpaper is selected -->
    <string name="wallpaper_updated_snackbar_message">Wallpaper updated!</string>
    <!-- Snackbar label for action to view selected wallpaper -->
    <string name="wallpaper_updated_snackbar_action">View</string>
    <!-- Snackbar message for when wallpaper couldn't be downloaded -->
    <string name="wallpaper_download_error_snackbar_message">Couldn’t download wallpaper</string>
    <!-- Snackbar label for action to retry downloading the wallpaper -->
    <string name="wallpaper_download_error_snackbar_action">Try again</string>
    <!-- Snackbar message for when wallpaper couldn't be selected because of the disk error -->
    <string name="wallpaper_select_error_snackbar_message">Couldn’t change wallpaper</string>
    <!-- Text displayed that links to website containing documentation about the "Limited Edition" wallpapers. -->
    <string name="wallpaper_learn_more">Learn more</string>
    <!-- Text for classic wallpapers title. The first parameter is the Firefox name. -->
    <string name="wallpaper_classic_title">Classic %s</string>
    <!-- Text for artist series wallpapers title. "Artist series" represents a collection of artist collaborated wallpapers. -->
    <string name="wallpaper_artist_series_title">Artist series</string>
    <!-- Description text for the artist series wallpapers with learn more link. The first parameter is the learn more string defined in wallpaper_learn_more. "Independent voices" is the name of the wallpaper collection -->
    <string name="wallpaper_artist_series_description_with_learn_more">The Independent Voices collection. %s</string>
    <!-- Description text for the artist series wallpapers. "Independent voices" is the name of the wallpaper collection -->
    <string name="wallpaper_artist_series_description">The Independent Voices collection.</string>
    <!-- Wallpaper onboarding dialog header text. -->
    <string name="wallpapers_onboarding_dialog_title_text">Try a splash of color</string>
    <!-- Wallpaper onboarding dialog body text. -->
    <string name="wallpapers_onboarding_dialog_body_text">Choose a wallpaper that speaks to you.</string>
    <!-- Wallpaper onboarding dialog learn more button text. The button navigates to the wallpaper settings screen. -->
    <string name="wallpapers_onboarding_dialog_explore_more_button_text">Explore more wallpapers</string>

    <!-- Add-ons general availability nimbus message-->
    <!-- Title of the Nimbus message for add-ons general availability-->
    <string name="addon_ga_message_title" tools:ignore="UnusedResources">New add-ons now available</string>
    <!-- Body of the Nimbus message for add-ons general availability. 'Firefox' intentionally hardcoded here-->
    <string name="addon_ga_message_body" tools:ignore="UnusedResources">Check out 100+ new extensions that let you make Firefox your own.</string>
    <!-- Button text of the Nimbus message for add-ons general availability. -->
    <string name="addon_ga_message_button" tools:ignore="UnusedResources">Explore add-ons</string>

    <!-- Add-on process crash dialog to user -->
    <!-- Title of a dialog shown to the user when enough errors have occurred with addons and they need to be temporarily disabled -->
    <string name="addon_process_crash_dialog_title" tools:ignore="UnusedResources">Add-ons are temporarily disabled</string>
    <!-- The first parameter is the application name. This is a message shown to the user when too many errors have occurred with the addons process and they have been disabled. The user can decide if they would like to continue trying to start add-ons or if they'd rather continue without them. -->
    <string name="addon_process_crash_dialog_message" tools:ignore="UnusedResources">One or more add-ons stopped working, making your system unstable. %1$s unsuccessfully tried to restart the add-on(s).\n\nAdd-ons won’t be restarted during your current session.\n\nRemoving or disabling add-ons may fix this issue.</string>
    <!-- This will cause the add-ons to try restarting but the dialog will reappear if it is unsuccessful again -->
    <string name="addon_process_crash_dialog_retry_button_text" tools:ignore="UnusedResources">Try restarting add-ons</string>
    <!-- The user will continue with all add-ons disabled -->
    <string name="addon_process_crash_dialog_disable_addons_button_text" tools:ignore="UnusedResources">Continue with add-ons disabled</string>

    <!-- Account Preferences -->
    <!-- Preference for managing your account via accounts.firefox.com -->
    <string name="preferences_manage_account">Manage account</string>
    <!-- Summary of the preference for managing your account via accounts.firefox.com. -->
    <string name="preferences_manage_account_summary">Change your password, manage data collection, or delete your account</string>
    <!-- Preference for triggering sync -->
    <string name="preferences_sync_now">Sync now</string>
    <!-- Preference category for sync -->
    <string name="preferences_sync_category">Choose what to sync</string>
    <!-- Preference for syncing history -->
    <string name="preferences_sync_history">History</string>
    <!-- Preference for syncing bookmarks -->
    <string name="preferences_sync_bookmarks">Bookmarks</string>
    <!-- Preference for syncing logins -->
    <string name="preferences_sync_logins">Logins</string>
    <!-- Preference for syncing passwords -->
    <string name="preferences_sync_logins_2" tools:ignore="UnusedResources">Passwords</string>
    <!-- Preference for syncing tabs -->
    <string name="preferences_sync_tabs_2">Open tabs</string>
    <!-- Preference for signing out -->
    <string name="preferences_sign_out">Sign out</string>
    <!-- Preference displays and allows changing current FxA device name -->
    <string name="preferences_sync_device_name">Device name</string>
    <!-- Text shown when user enters empty device name -->
    <string name="empty_device_name_error">Device name cannot be empty.</string>
    <!-- Label indicating that sync is in progress -->
    <string name="sync_syncing_in_progress">Syncing…</string>
    <!-- Label summary indicating that sync failed. The first parameter is the date stamp showing last time it succeeded -->
    <string name="sync_failed_summary">Sync failed. Last success: %s</string>
    <!-- Label summary showing never synced -->
    <string name="sync_failed_never_synced_summary">Sync failed. Last synced: never</string>
    <!-- Label summary the date we last synced. The first parameter is date stamp showing last time synced -->
    <string name="sync_last_synced_summary">Last synced: %s</string>
    <!-- Label summary showing never synced -->
    <string name="sync_never_synced_summary">Last synced: never</string>
    <!-- Text for displaying the default device name.
        The first parameter is the application name, the second is the device manufacturer name
        and the third is the device model. -->
    <string name="default_device_name_2">%1$s on %2$s %3$s</string>
    <!-- Preference for syncing credit cards -->
    <string name="preferences_sync_credit_cards">Credit cards</string>
    <!-- Preference for syncing payment methods -->
    <string name="preferences_sync_credit_cards_2" tools:ignore="UnusedResources">Payment methods</string>
    <!-- Preference for syncing addresses -->
    <string name="preferences_sync_address">Addresses</string>

    <!-- Send Tab -->
    <!-- Name of the "receive tabs" notification channel. Displayed in the "App notifications" system settings for the app -->
    <string name="fxa_received_tab_channel_name">Received tabs</string>
    <!-- Description of the "receive tabs" notification channel. Displayed in the "App notifications" system settings for the app -->
    <string name="fxa_received_tab_channel_description">Notifications for tabs received from other Firefox devices.</string>
    <!--  The body for these is the URL of the tab received  -->
    <string name="fxa_tab_received_notification_name">Tab Received</string>
    <!-- %s is the device name -->
    <string name="fxa_tab_received_from_notification_name">Tab from %s</string>

    <!-- Advanced Preferences -->
    <!-- Preference for tracking protection exceptions -->
    <string name="preferences_tracking_protection_exceptions">Exceptions</string>
    <!-- Button in Exceptions Preference to turn on tracking protection for all sites (remove all exceptions) -->
    <string name="preferences_tracking_protection_exceptions_turn_on_for_all">Turn on for all sites</string>
    <!-- Text displayed when there are no exceptions -->
    <string name="exceptions_empty_message_description">Exceptions let you disable tracking protection for selected sites.</string>
    <!-- Text displayed when there are no exceptions, with learn more link that brings users to a tracking protection SUMO page -->
    <string name="exceptions_empty_message_learn_more_link">Learn more</string>

    <!-- Preference switch for usage and technical data collection -->
    <string name="preference_usage_data">Usage and technical data</string>
    <!-- Preference description for usage and technical data collection -->
    <string name="preferences_usage_data_description">Shares performance, usage, hardware and customization data about your browser with Mozilla to help us make %1$s better</string>
    <!-- Preference switch for marketing data collection -->
    <string name="preferences_marketing_data">Marketing data</string>
    <!-- Preference description for marketing data collection -->
    <string name="preferences_marketing_data_description2">Shares basic usage data with Adjust, our mobile marketing vendor</string>
    <!-- Title for studies preferences -->
    <string name="preference_experiments_2">Studies</string>
    <!-- Summary for studies preferences -->
    <string name="preference_experiments_summary_2">Allows Mozilla to install and run studies</string>

    <!-- Turn On Sync Preferences -->
    <!-- Header of the Sync and save your data preference view -->
    <string name="preferences_sync_2">Sync and save your data</string>
    <!-- Preference for reconnecting to FxA sync -->
    <string name="preferences_sync_sign_in_to_reconnect">Sign in to reconnect</string>
    <!-- Preference for removing FxA account -->
    <string name="preferences_sync_remove_account">Remove account</string>

    <!-- Pairing Feature strings -->
    <!-- Instructions on how to access pairing -->
    <string name="pair_instructions_2"><![CDATA[Scan the QR code shown at <b>firefox.com/pair</b>]]></string>

    <!-- Toolbar Preferences -->
    <!-- Preference for using top toolbar -->
    <string name="preference_top_toolbar">Top</string>
    <!-- Preference for using bottom toolbar -->
    <string name="preference_bottom_toolbar">Bottom</string>

    <!-- Theme Preferences -->
    <!-- Preference for using light theme -->
    <string name="preference_light_theme">Light</string>
    <!-- Preference for using dark theme -->
    <string name="preference_dark_theme">Dark</string>
    <!-- Preference for using using dark or light theme automatically set by battery -->
    <string name="preference_auto_battery_theme">Set by Battery Saver</string>
    <!-- Preference for using following device theme -->
    <string name="preference_follow_device_theme">Follow device theme</string>

    <!-- Gestures Preferences-->
    <!-- Preferences for using pull to refresh in a webpage -->
    <string name="preference_gestures_website_pull_to_refresh">Pull to refresh</string>
    <!-- Preference for using the dynamic toolbar -->
    <string name="preference_gestures_dynamic_toolbar">Scroll to hide toolbar</string>
    <!-- Preference for switching tabs by swiping horizontally on the toolbar -->
    <string name="preference_gestures_swipe_toolbar_switch_tabs">Swipe toolbar sideways to switch tabs</string>
    <!-- Preference for showing the opened tabs by swiping up on the toolbar-->
    <string name="preference_gestures_swipe_toolbar_show_tabs">Swipe toolbar up to open tabs</string>

    <!-- Library -->
    <!-- Option in Library to open Downloads page -->
    <string name="library_downloads">Downloads</string>
    <!-- Option in library to open Bookmarks page -->
    <string name="library_bookmarks">Bookmarks</string>
    <!-- Option in library to open Desktop Bookmarks root page -->
    <string name="library_desktop_bookmarks_root">Desktop Bookmarks</string>
    <!-- Option in library to open Desktop Bookmarks "menu" page -->
    <string name="library_desktop_bookmarks_menu">Bookmarks Menu</string>
    <!-- Option in library to open Desktop Bookmarks "toolbar" page -->
    <string name="library_desktop_bookmarks_toolbar">Bookmarks Toolbar</string>
    <!-- Option in library to open Desktop Bookmarks "unfiled" page -->
    <string name="library_desktop_bookmarks_unfiled">Other Bookmarks</string>
    <!-- Option in Library to open History page -->
    <string name="library_history">History</string>
    <!-- Option in Library to open a new tab -->
    <string name="library_new_tab">New tab</string>
    <!-- Settings Page Title -->
    <string name="settings_title">Settings</string>
    <!-- Content description (not visible, for screen readers etc.): "Close button for library settings" -->
    <string name="content_description_close_button">Close</string>

    <!-- Title to show in alert when a lot of tabs are to be opened
    %d is a placeholder for the number of tabs that will be opened -->
    <string name="open_all_warning_title">Open %d tabs?</string>
    <!-- Message to warn users that a large number of tabs will be opened
    %s will be replaced by app name. -->
    <string name="open_all_warning_message">Opening this many tabs may slow down %s while the pages are loading. Are you sure you want to continue?</string>
    <!-- Dialog button text for confirming open all tabs -->
    <string name="open_all_warning_confirm">Open tabs</string>
    <!-- Dialog button text for canceling open all tabs -->
    <string name="open_all_warning_cancel">Cancel</string>

    <!-- Text to show users they have one page in the history group section of the History fragment.
    %d is a placeholder for the number of pages in the group. -->
    <string name="history_search_group_site_1">%d page</string>
    <!-- Text to show users they have multiple pages in the history group section of the History fragment.
    %d is a placeholder for the number of pages in the group. -->
    <string name="history_search_group_sites_1">%d pages</string>

    <!-- Option in library for Recently Closed Tabs -->
    <string name="library_recently_closed_tabs">Recently closed tabs</string>
    <!-- Option in library to open Recently Closed Tabs page -->
    <string name="recently_closed_show_full_history">Show full history</string>
    <!-- Text to show users they have multiple tabs saved in the Recently Closed Tabs section of history.
    %d is a placeholder for the number of tabs selected. -->
    <string name="recently_closed_tabs">%d tabs</string>
    <!-- Text to show users they have one tab saved in the Recently Closed Tabs section of history.
    %d is a placeholder for the number of tabs selected. -->
    <string name="recently_closed_tab">%d tab</string>
    <!-- Recently closed tabs screen message when there are no recently closed tabs -->
    <string name="recently_closed_empty_message">No recently closed tabs here</string>

    <!-- Tab Management -->
    <!-- Title of preference for tabs management -->
    <string name="preferences_tabs">Tabs</string>
    <!-- Title of preference that allows a user to specify the tab view -->
    <string name="preferences_tab_view">Tab view</string>
    <!-- Option for a list tab view -->
    <string name="tab_view_list">List</string>
    <!-- Option for a grid tab view -->
    <string name="tab_view_grid">Grid</string>
    <!-- Title of preference that allows a user to auto close tabs after a specified amount of time -->
    <string name="preferences_close_tabs">Close tabs</string>
    <!-- Option for auto closing tabs that will never auto close tabs, always allows user to manually close tabs -->
    <string name="close_tabs_manually">Never</string>
    <!-- Option for auto closing tabs that will auto close tabs after one day -->
    <string name="close_tabs_after_one_day">After one day</string>
    <!-- Option for auto closing tabs that will auto close tabs after one week -->
    <string name="close_tabs_after_one_week">After one week</string>
    <!-- Option for auto closing tabs that will auto close tabs after one month -->
    <string name="close_tabs_after_one_month">After one month</string>
    <!-- Title of preference that allows a user to specify the auto-close settings for open tabs -->
    <string name="preference_auto_close_tabs" tools:ignore="UnusedResources">Auto-close open tabs</string>

    <!-- Opening screen -->
    <!-- Title of a preference that allows a user to choose what screen to show after opening the app -->
    <string name="preferences_opening_screen">Opening screen</string>
    <!-- Option for always opening the homepage when re-opening the app -->
    <string name="opening_screen_homepage">Homepage</string>
    <!-- Option for always opening the user's last-open tab when re-opening the app -->
    <string name="opening_screen_last_tab">Last tab</string>
    <!-- Option for always opening the homepage when re-opening the app after four hours of inactivity -->
    <string name="opening_screen_after_four_hours_of_inactivity">Homepage after four hours of inactivity</string>
    <!-- Summary for tabs preference when auto closing tabs setting is set to manual close-->
    <string name="close_tabs_manually_summary">Close manually</string>
    <!-- Summary for tabs preference when auto closing tabs setting is set to auto close tabs after one day-->
    <string name="close_tabs_after_one_day_summary">Close after one day</string>
    <!-- Summary for tabs preference when auto closing tabs setting is set to auto close tabs after one week-->
    <string name="close_tabs_after_one_week_summary">Close after one week</string>
    <!-- Summary for tabs preference when auto closing tabs setting is set to auto close tabs after one month-->
    <string name="close_tabs_after_one_month_summary">Close after one month</string>
    <!-- Summary for homepage preference indicating always opening the homepage when re-opening the app -->
    <string name="opening_screen_homepage_summary">Open on homepage</string>
    <!-- Summary for homepage preference indicating always opening the last-open tab when re-opening the app -->
    <string name="opening_screen_last_tab_summary">Open on last tab</string>
    <!-- Summary for homepage preference indicating opening the homepage when re-opening the app after four hours of inactivity -->
    <string name="opening_screen_after_four_hours_of_inactivity_summary">Open on homepage after four hours</string>

    <!-- Inactive tabs -->
    <!-- Category header of a preference that allows a user to enable or disable the inactive tabs feature -->
    <string name="preferences_inactive_tabs">Move old tabs to inactive</string>
    <!-- Title of inactive tabs preference -->
    <string name="preferences_inactive_tabs_title">Tabs you haven’t viewed for two weeks get moved to the inactive section.</string>

    <!-- Studies -->
    <!-- Title of the remove studies button -->
    <string name="studies_remove">Remove</string>
    <!-- Title of the active section on the studies list -->
    <string name="studies_active">Active</string>
    <!-- Description for studies, it indicates why Firefox use studies. The first parameter is the name of the application. -->
    <string name="studies_description_2">%1$s may install and run studies from time to time.</string>
    <!-- Learn more link for studies, links to an article for more information about studies. -->
    <string name="studies_learn_more">Learn more</string>
    <!-- Dialog message shown after removing a study -->
    <string name="studies_restart_app">The application will quit to apply changes</string>
    <!-- Dialog button to confirm the removing a study. -->
    <string name="studies_restart_dialog_ok">OK</string>
    <!-- Dialog button text for canceling removing a study. -->
    <string name="studies_restart_dialog_cancel">Cancel</string>
    <!-- Toast shown after turning on/off studies preferences -->
    <string name="studies_toast_quit_application" tools:ignore="UnusedResources">Quitting the application to apply changes…</string>

    <!-- Sessions -->
    <!-- Title for the list of tabs -->
    <string name="tab_header_label">Open tabs</string>
    <!-- Title for the list of tabs in the current private session -->
    <string name="tabs_header_private_tabs_title">Private tabs</string>
    <!-- Title for the list of tabs in the synced tabs -->
    <string name="tabs_header_synced_tabs_title">Synced tabs</string>
    <!-- Content description (not visible, for screen readers etc.): Add tab button. Adds a news tab when pressed -->
    <string name="add_tab">Add tab</string>
    <!-- Content description (not visible, for screen readers etc.): Add tab button. Adds a news tab when pressed -->
    <string name="add_private_tab">Add private tab</string>
    <!-- Text for the new tab button to indicate adding a new private tab in the tab -->
    <string name="tab_drawer_fab_content">Private</string>
    <!-- Text for the new tab button to indicate syncing command on the synced tabs page -->
    <string name="tab_drawer_fab_sync">Sync</string>
    <!-- Text shown in the menu for sharing all tabs -->
    <string name="tab_tray_menu_item_share">Share all tabs</string>
    <!-- Text shown in the menu to view recently closed tabs -->
    <string name="tab_tray_menu_recently_closed">Recently closed tabs</string>
    <!-- Text shown in the tabs tray inactive tabs section -->
    <string name="tab_tray_inactive_recently_closed" tools:ignore="UnusedResources">Recently closed</string>
    <!-- Text shown in the menu to view account settings -->
    <string name="tab_tray_menu_account_settings">Account settings</string>
    <!-- Text shown in the menu to view tab settings -->
    <string name="tab_tray_menu_tab_settings">Tab settings</string>
    <!-- Text shown in the menu for closing all tabs -->
    <string name="tab_tray_menu_item_close">Close all tabs</string>
    <!-- Text shown in the multiselect menu for bookmarking selected tabs. -->
    <string name="tab_tray_multiselect_menu_item_bookmark">Bookmark</string>
    <!-- Text shown in the multiselect menu for closing selected tabs. -->
    <string name="tab_tray_multiselect_menu_item_close">Close</string>
    <!-- Content description for tabs tray multiselect share button -->
    <string name="tab_tray_multiselect_share_content_description">Share selected tabs</string>
    <!-- Content description for tabs tray multiselect menu -->
    <string name="tab_tray_multiselect_menu_content_description">Selected tabs menu</string>
    <!-- Content description (not visible, for screen readers etc.): Removes tab from collection button. Removes the selected tab from collection when pressed -->
    <string name="remove_tab_from_collection">Remove tab from collection</string>
    <!-- Text for button to enter multiselect mode in tabs tray -->
    <string name="tabs_tray_select_tabs">Select tabs</string>
    <!-- Content description (not visible, for screen readers etc.): Close tab button. Closes the current session when pressed -->
    <string name="close_tab">Close tab</string>
    <!-- Content description (not visible, for screen readers etc.): Close tab <title> button. First parameter is tab title  -->
    <string name="close_tab_title">Close tab %s</string>
    <!-- Content description (not visible, for screen readers etc.): Opens the open tabs menu when pressed -->
    <string name="open_tabs_menu">Open tabs menu</string>
    <!-- Open tabs menu item to save tabs to collection -->
    <string name="tabs_menu_save_to_collection1">Save tabs to collection</string>
    <!-- Text for the menu button to delete a collection -->
    <string name="collection_delete">Delete collection</string>
    <!-- Text for the menu button to rename a collection -->
    <string name="collection_rename">Rename collection</string>
    <!-- Text for the button to open tabs of the selected collection -->
    <string name="collection_open_tabs">Open tabs</string>
    <!-- Hint for adding name of a collection -->
    <string name="collection_name_hint">Collection name</string>
    <!-- Text for the menu button to rename a top site -->
    <string name="rename_top_site">Rename</string>
    <!-- Text for the menu button to remove a top site -->
    <string name="remove_top_site">Remove</string>
    <!-- Text for the menu button to delete a top site from history -->
    <string name="delete_from_history">Delete from history</string>
    <!-- Postfix for private WebApp titles, placeholder is replaced with app name -->
    <string name="pwa_site_controls_title_private">%1$s (Private Mode)</string>

    <!-- History -->
    <!-- Text for the button to search all history -->
    <string name="history_search_1">Enter search terms</string>
    <!-- Text for the button to clear all history -->
    <string name="history_delete_all">Delete history</string>
    <!-- Text for the snackbar to confirm that multiple browsing history items has been deleted -->
    <string name="history_delete_multiple_items_snackbar">History Deleted</string>
    <!-- Text for the snackbar to confirm that a single browsing history item has been deleted. The first parameter is the shortened URL of the deleted history item. -->
    <string name="history_delete_single_item_snackbar">Deleted %1$s</string>
    <!-- Context description text for the button to delete a single history item -->
    <string name="history_delete_item">Delete</string>
    <!-- History multi select title in app bar
    The first parameter is the number of bookmarks selected -->
    <string name="history_multi_select_title">%1$d selected</string>
    <!-- Text for the header that groups the history for today -->
    <string name="history_today">Today</string>
    <!-- Text for the header that groups the history for yesterday -->
    <string name="history_yesterday">Yesterday</string>
    <!-- Text for the header that groups the history the past 7 days -->
    <string name="history_7_days">Last 7 days</string>
    <!-- Text for the header that groups the history the past 30 days -->
    <string name="history_30_days">Last 30 days</string>
    <!-- Text for the header that groups the history older than the last month -->
    <string name="history_older">Older</string>
    <!-- Text shown when no history exists -->
    <string name="history_empty_message">No history here</string>

    <!-- Downloads -->
    <!-- Text for the snackbar to confirm that multiple downloads items have been removed -->
    <string name="download_delete_multiple_items_snackbar_1">Downloads Removed</string>
    <!-- Text for the snackbar to confirm that a single download item has been removed. The first parameter is the name of the download item. -->
    <string name="download_delete_single_item_snackbar">Removed %1$s</string>
    <!-- Text shown when no download exists -->
    <string name="download_empty_message_1">No downloaded files</string>
    <!-- History multi select title in app bar
    The first parameter is the number of downloads selected -->
    <string name="download_multi_select_title">%1$d selected</string>
    <!-- Text for the button to remove a single download item -->
    <string name="download_delete_item_1">Remove</string>


    <!-- Crashes -->
    <!-- Title text displayed on the tab crash page. This first parameter is the name of the application (For example: Fenix) -->
    <string name="tab_crash_title_2">Sorry. %1$s can’t load that page.</string>
    <!-- Send crash report checkbox text on the tab crash page -->
    <string name="tab_crash_send_report">Send crash report to Mozilla</string>
    <!-- Close tab button text on the tab crash page -->
    <string name="tab_crash_close">Close tab</string>
    <!-- Restore tab button text on the tab crash page -->
    <string name="tab_crash_restore">Restore tab</string>

    <!-- Bookmarks -->
    <!-- Confirmation message for a dialog confirming if the user wants to delete the selected folder -->
    <string name="bookmark_delete_folder_confirmation_dialog">Are you sure you want to delete this folder?</string>
    <!-- Confirmation message for a dialog confirming if the user wants to delete multiple items including folders. Parameter will be replaced by app name. -->
    <string name="bookmark_delete_multiple_folders_confirmation_dialog">%s will delete the selected items.</string>
    <!-- Text for the cancel button on delete bookmark dialog -->
    <string name="bookmark_delete_negative">Cancel</string>
    <!-- Screen title for adding a bookmarks folder -->
    <string name="bookmark_add_folder">Add folder</string>
    <!-- Snackbar title shown after a bookmark has been created. -->
    <string name="bookmark_saved_snackbar">Bookmark saved!</string>
    <!-- Snackbar edit button shown after a bookmark has been created. -->
    <string name="edit_bookmark_snackbar_action">EDIT</string>
    <!-- Bookmark overflow menu edit button -->
    <string name="bookmark_menu_edit_button">Edit</string>
    <!-- Bookmark overflow menu copy button -->
    <string name="bookmark_menu_copy_button">Copy</string>
    <!-- Bookmark overflow menu share button -->
    <string name="bookmark_menu_share_button">Share</string>
    <!-- Bookmark overflow menu open in new tab button -->
    <string name="bookmark_menu_open_in_new_tab_button">Open in new tab</string>
    <!-- Bookmark overflow menu open in private tab button -->
    <string name="bookmark_menu_open_in_private_tab_button">Open in private tab</string>
    <!-- Bookmark overflow menu open all in tabs button -->
    <string name="bookmark_menu_open_all_in_tabs_button">Open all in new tabs</string>
    <!-- Bookmark overflow menu open all in private tabs button -->
    <string name="bookmark_menu_open_all_in_private_tabs_button">Open all in private tabs</string>
    <!-- Bookmark overflow menu delete button -->
    <string name="bookmark_menu_delete_button">Delete</string>
    <!--Bookmark overflow menu save button -->
    <string name="bookmark_menu_save_button">Save</string>
    <!-- Bookmark multi select title in app bar
     The first parameter is the number of bookmarks selected -->
    <string name="bookmarks_multi_select_title">%1$d selected</string>
    <!-- Bookmark editing screen title -->
    <string name="edit_bookmark_fragment_title">Edit bookmark</string>
    <!-- Bookmark folder editing screen title -->
    <string name="edit_bookmark_folder_fragment_title">Edit folder</string>
    <!-- Bookmark sign in button message -->
    <string name="bookmark_sign_in_button">Sign in to see synced bookmarks</string>
    <!-- Bookmark URL editing field label -->
    <string name="bookmark_url_label">URL</string>
    <!-- Bookmark FOLDER editing field label -->
    <string name="bookmark_folder_label">FOLDER</string>
    <!-- Bookmark NAME editing field label -->
    <string name="bookmark_name_label">NAME</string>
    <!-- Bookmark add folder screen title -->
    <string name="bookmark_add_folder_fragment_label">Add folder</string>
    <!-- Bookmark select folder screen title -->
    <string name="bookmark_select_folder_fragment_label">Select folder</string>
    <!-- Bookmark editing error missing title -->
    <string name="bookmark_empty_title_error">Must have a title</string>
    <!-- Bookmark editing error missing or improper URL -->
    <string name="bookmark_invalid_url_error">Invalid URL</string>
    <!-- Bookmark screen message for empty bookmarks folder -->
    <string name="bookmarks_empty_message">No bookmarks here</string>
    <!-- Bookmark snackbar message on deletion
     The first parameter is the host part of the URL of the bookmark deleted, if any -->
    <string name="bookmark_deletion_snackbar_message">Deleted %1$s</string>
    <!-- Bookmark snackbar message on deleting multiple bookmarks not including folders-->
    <string name="bookmark_deletion_multiple_snackbar_message_2">Bookmarks deleted</string>
    <!-- Bookmark snackbar message on deleting multiple bookmarks including folders-->
    <string name="bookmark_deletion_multiple_snackbar_message_3">Deleting selected folders</string>
    <!-- Bookmark undo button for deletion snackbar action -->
    <string name="bookmark_undo_deletion">UNDO</string>
    <!-- Text for the button to search all bookmarks -->
    <string name="bookmark_search">Enter search terms</string>

    <!-- Site Permissions -->
    <!-- Button label that take the user to the Android App setting -->
    <string name="phone_feature_go_to_settings">Go to Settings</string>
    <!-- Content description (not visible, for screen readers etc.): Quick settings sheet
        to give users access to site specific information / settings. For example:
        Secure settings status and a button to modify site permissions -->
    <string name="quick_settings_sheet">Quick settings sheet</string>
    <!-- Label that indicates that this option it the recommended one -->
    <string name="phone_feature_recommended">Recommended</string>
    <!-- Button label for clearing all the information of site permissions-->
    <string name="clear_permissions">Clear permissions</string>
    <!-- Text for the OK button on Clear permissions dialog -->
    <string name="clear_permissions_positive">OK</string>
    <!-- Text for the cancel button on Clear permissions dialog -->
    <string name="clear_permissions_negative">Cancel</string>
    <!-- Button label for clearing a site permission-->
    <string name="clear_permission">Clear permission</string>
    <!-- Text for the OK button on Clear permission dialog -->
    <string name="clear_permission_positive">OK</string>
    <!-- Text for the cancel button on Clear permission dialog -->
    <string name="clear_permission_negative">Cancel</string>
    <!-- Button label for clearing all the information on all sites-->
    <string name="clear_permissions_on_all_sites">Clear permissions on all sites</string>
    <!-- Preference for altering video and audio autoplay for all websites -->
    <string name="preference_browser_feature_autoplay">Autoplay</string>
    <!-- Preference for altering the camera access for all websites -->
    <string name="preference_phone_feature_camera">Camera</string>
    <!-- Preference for altering the microphone access for all websites -->
    <string name="preference_phone_feature_microphone">Microphone</string>
    <!-- Preference for altering the location access for all websites -->
    <string name="preference_phone_feature_location">Location</string>
    <!-- Preference for altering the notification access for all websites -->
    <string name="preference_phone_feature_notification">Notification</string>
    <!-- Preference for altering the persistent storage access for all websites -->
    <string name="preference_phone_feature_persistent_storage">Persistent Storage</string>
    <!-- Preference for altering the storage access setting for all websites -->
    <string name="preference_phone_feature_cross_origin_storage_access">Cross-site cookies</string>
    <!-- Preference for altering the EME access for all websites -->
    <string name="preference_phone_feature_media_key_system_access">DRM-controlled content</string>
    <!-- Label that indicates that a permission must be asked always -->
    <string name="preference_option_phone_feature_ask_to_allow">Ask to allow</string>
    <!-- Label that indicates that a permission must be blocked -->
    <string name="preference_option_phone_feature_blocked">Blocked</string>
    <!-- Label that indicates that a permission must be allowed -->
    <string name="preference_option_phone_feature_allowed">Allowed</string>
    <!--Label that indicates a permission is by the Android OS-->
    <string name="phone_feature_blocked_by_android">Blocked by Android</string>
    <!-- Preference for showing a list of websites that the default configurations won't apply to them -->
    <string name="preference_exceptions">Exceptions</string>
    <!-- Summary of tracking protection preference if tracking protection is set to off -->
    <string name="tracking_protection_off">Off</string>
    <!-- Summary of tracking protection preference if tracking protection is set to standard -->
    <string name="tracking_protection_standard">Standard</string>
    <!-- Summary of tracking protection preference if tracking protection is set to strict -->
    <string name="tracking_protection_strict">Strict</string>
    <!-- Summary of tracking protection preference if tracking protection is set to custom -->
    <string name="tracking_protection_custom">Custom</string>
    <!-- Label for global setting that indicates that all video and audio autoplay is allowed -->
    <string name="preference_option_autoplay_allowed2">Allow audio and video</string>
    <!-- Label for site specific setting that indicates that all video and audio autoplay is allowed -->
    <string name="quick_setting_option_autoplay_allowed">Allow audio and video</string>
    <!-- Label that indicates that video and audio autoplay is only allowed over Wi-Fi -->
    <string name="preference_option_autoplay_allowed_wifi_only2">Block audio and video on cellular data only</string>
    <!-- Subtext that explains 'autoplay on Wi-Fi only' option -->
    <string name="preference_option_autoplay_allowed_wifi_subtext">Audio and video will play on Wi-Fi</string>
    <!-- Label for global setting that indicates that video autoplay is allowed, but audio autoplay is blocked -->
    <string name="preference_option_autoplay_block_audio2">Block audio only</string>
    <!-- Label for site specific setting that indicates that video autoplay is allowed, but audio autoplay is blocked -->
    <string name="quick_setting_option_autoplay_block_audio">Block audio only</string>
    <!-- Label for global setting that indicates that all video and audio autoplay is blocked -->
    <string name="preference_option_autoplay_blocked3">Block audio and video</string>
    <!-- Label for site specific setting that indicates that all video and audio autoplay is blocked -->
    <string name="quick_setting_option_autoplay_blocked">Block audio and video</string>
    <!-- Summary of delete browsing data on quit preference if it is set to on -->
    <string name="delete_browsing_data_quit_on">On</string>
    <!-- Summary of delete browsing data on quit preference if it is set to off -->
    <string name="delete_browsing_data_quit_off">Off</string>
    <!-- Summary of studies preference if it is set to on -->
    <string name="studies_on">On</string>
    <!-- Summary of studies data on quit preference if it is set to off -->
    <string name="studies_off">Off</string>

    <!-- Collections -->
    <!-- Collections header on home fragment -->
    <string name="collections_header">Collections</string>
    <!-- Content description (not visible, for screen readers etc.): Opens the collection menu when pressed -->
    <string name="collection_menu_button_content_description">Collection menu</string>
    <!-- Label to describe what collections are to a new user without any collections -->
    <string name="no_collections_description2">Collect the things that matter to you.\nGroup together similar searches, sites, and tabs for quick access later.</string>
    <!-- Title for the "select tabs" step of the collection creator -->
    <string name="create_collection_select_tabs">Select Tabs</string>
    <!-- Title for the "select collection" step of the collection creator -->
    <string name="create_collection_select_collection">Select collection</string>
    <!-- Title for the "name collection" step of the collection creator -->
    <string name="create_collection_name_collection">Name collection</string>
    <!-- Button to add new collection for the "select collection" step of the collection creator -->
    <string name="create_collection_add_new_collection">Add new collection</string>
    <!-- Button to select all tabs in the "select tabs" step of the collection creator -->
    <string name="create_collection_select_all">Select all</string>
    <!-- Button to deselect all tabs in the "select tabs" step of the collection creator -->
    <string name="create_collection_deselect_all">Deselect all</string>
    <!-- Text to prompt users to select the tabs to save in the "select tabs" step of the collection creator -->
    <string name="create_collection_save_to_collection_empty">Select tabs to save</string>
    <!-- Text to show users how many tabs they have selected in the "select tabs" step of the collection creator.
     %d is a placeholder for the number of tabs selected. -->
    <string name="create_collection_save_to_collection_tabs_selected">%d tabs selected</string>
    <!-- Text to show users they have one tab selected in the "select tabs" step of the collection creator.
    %d is a placeholder for the number of tabs selected. -->
    <string name="create_collection_save_to_collection_tab_selected">%d tab selected</string>
    <!-- Text shown in snackbar when multiple tabs have been saved in a collection -->
    <string name="create_collection_tabs_saved">Tabs saved!</string>
    <!-- Text shown in snackbar when one or multiple tabs have been saved in a new collection -->
    <string name="create_collection_tabs_saved_new_collection">Collection saved!</string>
    <!-- Text shown in snackbar when one tab has been saved in a collection -->
    <string name="create_collection_tab_saved">Tab saved!</string>
    <!-- Content description (not visible, for screen readers etc.): button to close the collection creator -->
    <string name="create_collection_close">Close</string>
    <!-- Button to save currently selected tabs in the "select tabs" step of the collection creator-->
    <string name="create_collection_save">Save</string>
    <!-- Snackbar action to view the collection the user just created or updated -->
    <string name="create_collection_view">View</string>
    <!-- Text for the OK button from collection dialogs -->
    <string name="create_collection_positive">OK</string>
    <!-- Text for the cancel button from collection dialogs -->
    <string name="create_collection_negative">Cancel</string>

    <!-- Default name for a new collection in "name new collection" step of the collection creator. %d is a placeholder for the number of collections-->
    <string name="create_collection_default_name">Collection %d</string>

    <!-- Share -->
    <!-- Share screen header -->
    <string name="share_header_2">Share</string>
    <!-- Content description (not visible, for screen readers etc.):
        "Share" button. Opens the share menu when pressed. -->
    <string name="share_button_content_description">Share</string>
    <!-- Text for the Save to PDF feature in the share menu -->
    <string name="share_save_to_pdf">Save as PDF</string>
    <!-- Text for error message when generating a PDF file Text. -->
    <string name="unable_to_save_to_pdf_error">Unable to generate PDF</string>
    <!-- Text for standard error snackbar dismiss button. -->
    <string name="standard_snackbar_error_dismiss">Dismiss</string>
    <!-- Text for error message when printing a page and it fails. -->
    <string name="unable_to_print_page_error">Unable to print this page</string>
    <!-- Text for the print feature in the share and browser menu -->
    <string name="menu_print">Print</string>
    <!-- Sub-header in the dialog to share a link to another sync device -->
    <string name="share_device_subheader">Send to device</string>
    <!-- Sub-header in the dialog to share a link to an app from the full list -->
    <string name="share_link_all_apps_subheader">All actions</string>
    <!-- Sub-header in the dialog to share a link to an app from the most-recent sorted list -->
    <string name="share_link_recent_apps_subheader">Recently used</string>
    <!-- Text for the copy link action in the share screen. -->
    <string name="share_copy_link_to_clipboard">Copy to clipboard</string>
    <!-- Toast shown after copying link to clipboard -->
    <string name="toast_copy_link_to_clipboard">Copied to clipboard</string>
    <!-- An option from the share dialog to sign into sync -->
    <string name="sync_sign_in">Sign in to Sync</string>
     <!-- An option from the three dot menu to sync and save data -->
    <string name="sync_menu_sync_and_save_data">Sync and save data</string>
    <!-- An option from the share dialog to send link to all other sync devices -->
    <string name="sync_send_to_all">Send to all devices</string>
    <!-- An option from the share dialog to reconnect to sync -->
    <string name="sync_reconnect">Reconnect to Sync</string>
    <!-- Text displayed when sync is offline and cannot be accessed -->
    <string name="sync_offline">Offline</string>
    <!-- An option to connect additional devices -->
    <string name="sync_connect_device">Connect another device</string>
    <!-- The dialog text shown when additional devices are not available -->
    <string name="sync_connect_device_dialog">To send a tab, sign in to Firefox on at least one other device.</string>
    <!-- Confirmation dialog button -->
    <string name="sync_confirmation_button">Got it</string>
    <!-- Share error message -->
    <string name="share_error_snackbar">Cannot share to this app</string>
    <!-- Add new device screen title -->
    <string name="sync_add_new_device_title">Send to device</string>
    <!-- Text for the warning message on the Add new device screen -->
    <string name="sync_add_new_device_message">No Devices Connected</string>
    <!-- Text for the button to learn about sending tabs -->
    <string name="sync_add_new_device_learn_button">Learn About Sending Tabs…</string>
    <!-- Text for the button to connect another device -->
    <string name="sync_add_new_device_connect_button">Connect Another Device…</string>

    <!-- Notifications -->
    <!-- Text shown in the notification that pops up to remind the user that a private browsing session is active. -->
    <string name="notification_pbm_delete_text_2">Close private tabs</string>

    <!-- Text shown in the notification that pops up to remind the user that a private browsing session is active for Android 14+ -->
    <string name="notification_erase_title_android_14">Close private tabs?</string>
    <string name="notification_erase_text_android_14">Tap or swipe this notification to close private tabs.</string>

    <!-- Name of the marketing notification channel. Displayed in the "App notifications" system settings for the app -->
    <string name="notification_marketing_channel_name">Marketing</string>
    <!-- Title shown in the notification that pops up to remind the user to set fenix as default browser.
    The app name is in the text, due to limitations with localizing Nimbus experiments -->
    <string name="nimbus_notification_default_browser_title" tools:ignore="UnusedResources">Firefox is fast and private</string>
    <!-- Text shown in the notification that pops up to remind the user to set fenix as default browser.
    The app name is in the text, due to limitations with localizing Nimbus experiments -->
    <string name="nimbus_notification_default_browser_text" tools:ignore="UnusedResources">Make Firefox your default browser</string>
    <!-- Title shown in the notification that pops up to re-engage the user -->
    <string name="notification_re_engagement_title">Try private browsing</string>
    <!-- Text shown in the notification that pops up to re-engage the user.
    %1$s is a placeholder that will be replaced by the app name. -->
    <string name="notification_re_engagement_text">Browse with no saved cookies or history in %1$s</string>
    <!-- Title A shown in the notification that pops up to re-engage the user -->
    <string name="notification_re_engagement_A_title">Browse without a trace</string>
    <!-- Text A shown in the notification that pops up to re-engage the user.
    %1$s is a placeholder that will be replaced by the app name. -->
    <string name="notification_re_engagement_A_text">Private browsing in %1$s doesn’t save your info.</string>
    <!-- Title B shown in the notification that pops up to re-engage the user -->
    <string name="notification_re_engagement_B_title">Start your first search</string>
    <!-- Text B shown in the notification that pops up to re-engage the user -->
    <string name="notification_re_engagement_B_text">Find something nearby. Or discover something fun.</string>

    <!-- Survey -->
    <!-- Text shown in the fullscreen message that pops up to ask user to take a short survey.
    The app name is in the text, due to limitations with localizing Nimbus experiments -->
    <string name="nimbus_survey_message_text">Please help make Firefox better by taking a short survey.</string>
    <!-- Preference for taking the short survey. -->
    <string name="preferences_take_survey">Take Survey</string>
    <!-- Preference for not taking the short survey. -->
    <string name="preferences_not_take_survey">No Thanks</string>

    <!-- Snackbar -->
    <!-- Text shown in snackbar when user deletes a collection -->
    <string name="snackbar_collection_deleted">Collection deleted</string>
    <!-- Text shown in snackbar when user renames a collection -->
    <string name="snackbar_collection_renamed">Collection renamed</string>
    <!-- Text shown in snackbar when user closes a tab -->
    <string name="snackbar_tab_closed">Tab closed</string>
    <!-- Text shown in snackbar when user closes all tabs -->
    <string name="snackbar_tabs_closed">Tabs closed</string>
    <!-- Text shown in snackbar when user bookmarks a list of tabs -->
    <string name="snackbar_message_bookmarks_saved">Bookmarks saved!</string>
    <!-- Text shown in snackbar when user adds a site to shortcuts -->
    <string name="snackbar_added_to_shortcuts">Added to shortcuts!</string>
    <!-- Text shown in snackbar when user closes a private tab -->
    <string name="snackbar_private_tab_closed">Private tab closed</string>
    <!-- Text shown in snackbar when user closes all private tabs -->
    <string name="snackbar_private_tabs_closed">Private tabs closed</string>
    <!-- Text shown in snackbar when user erases their private browsing data -->
    <string name="snackbar_private_data_deleted">Private browsing data deleted</string>
    <!-- Text shown in snackbar to undo deleting a tab, top site or collection -->
    <string name="snackbar_deleted_undo">UNDO</string>
    <!-- Text shown in snackbar when user removes a top site -->
    <string name="snackbar_top_site_removed">Site removed</string>
    <!-- QR code scanner prompt which appears after scanning a code, but before navigating to it
        First parameter is the name of the app, second parameter is the URL or text scanned-->
    <string name="qr_scanner_confirmation_dialog_message">Allow %1$s to open %2$s</string>
    <!-- QR code scanner prompt dialog positive option to allow navigation to scanned link -->
    <string name="qr_scanner_dialog_positive">ALLOW</string>
    <!-- QR code scanner prompt dialog positive option to deny navigation to scanned link -->
    <string name="qr_scanner_dialog_negative">DENY</string>
    <!-- QR code scanner prompt dialog error message shown when a hostname does not contain http or https. -->
    <string name="qr_scanner_dialog_invalid">Web address not valid.</string>
    <!-- QR code scanner prompt dialog positive option when there is an error -->
    <string name="qr_scanner_dialog_invalid_ok">OK</string>
    <!-- Tab collection deletion prompt dialog message. Placeholder will be replaced with the collection name -->
    <string name="tab_collection_dialog_message">Are you sure you want to delete %1$s?</string>
    <!-- Collection and tab deletion prompt dialog message. This will show when the last tab from a collection is deleted -->
    <string name="delete_tab_and_collection_dialog_message">Deleting this tab will delete the entire collection. You can create new collections at any time.</string>
    <!-- Collection and tab deletion prompt dialog title. Placeholder will be replaced with the collection name. This will show when the last tab from a collection is deleted -->
    <string name="delete_tab_and_collection_dialog_title">Delete %1$s?</string>
    <!-- Tab collection deletion prompt dialog option to delete the collection -->
    <string name="tab_collection_dialog_positive">Delete</string>
    <!-- Text displayed in a notification when the user enters full screen mode -->
    <string name="full_screen_notification">Entering full screen mode</string>
    <!-- Message for copying the URL via long press on the toolbar -->
    <string name="url_copied">URL copied</string>
    <!-- Sample text for accessibility font size -->
    <string name="accessibility_text_size_sample_text_1">This is sample text. It is here to show how text will appear when you increase or decrease the size with this setting.</string>
    <!-- Summary for Accessibility Text Size Scaling Preference -->
    <string name="preference_accessibility_text_size_summary">Make text on websites larger or smaller</string>
    <!-- Title for Accessibility Text Size Scaling Preference -->
    <string name="preference_accessibility_font_size_title">Font Size</string>

    <!-- Title for Accessibility Text Automatic Size Scaling Preference -->
    <string name="preference_accessibility_auto_size_2">Automatic font sizing</string>
    <!-- Summary for Accessibility Text Automatic Size Scaling Preference -->
    <string name="preference_accessibility_auto_size_summary">Font size will match your Android settings. Disable to manage font size here.</string>

    <!-- Title for the Delete browsing data preference -->
    <string name="preferences_delete_browsing_data">Delete browsing data</string>
    <!-- Title for the tabs item in Delete browsing data -->
    <string name="preferences_delete_browsing_data_tabs_title_2">Open tabs</string>
    <!-- Subtitle for the tabs item in Delete browsing data, parameter will be replaced with the number of open tabs -->
    <string name="preferences_delete_browsing_data_tabs_subtitle">%d tabs</string>
    <!-- Title for the data and history items in Delete browsing data -->
    <!-- Title for the history item in Delete browsing data -->
    <string name="preferences_delete_browsing_data_browsing_history_title">Browsing history</string>
    <!-- Subtitle for the data and history items in delete browsing data, parameter will be replaced with the
        number of history items the user has -->
    <string name="preferences_delete_browsing_data_browsing_data_subtitle">%d addresses</string>
    <!-- Title for the cookies and site data items in Delete browsing data -->
    <string name="preferences_delete_browsing_data_cookies_and_site_data">Cookies and site data</string>
    <!-- Subtitle for the cookies item in Delete browsing data -->
    <string name="preferences_delete_browsing_data_cookies_subtitle">You’ll be logged out of most sites</string>
    <!-- Title for the cached images and files item in Delete browsing data -->
    <string name="preferences_delete_browsing_data_cached_files">Cached images and files</string>
    <!-- Subtitle for the cached images and files item in Delete browsing data -->
    <string name="preferences_delete_browsing_data_cached_files_subtitle">Frees up storage space</string>
    <!-- Title for the site permissions item in Delete browsing data -->
    <string name="preferences_delete_browsing_data_site_permissions">Site permissions</string>
    <!-- Title for the downloads item in Delete browsing data -->
    <string name="preferences_delete_browsing_data_downloads">Downloads</string>
    <!-- Text for the button to delete browsing data -->
    <string name="preferences_delete_browsing_data_button">Delete browsing data</string>
    <!-- Title for the Delete browsing data on quit preference -->
    <string name="preferences_delete_browsing_data_on_quit">Delete browsing data on quit</string>
    <!-- Summary for the Delete browsing data on quit preference. "Quit" translation should match delete_browsing_data_on_quit_action translation. -->
    <string name="preference_summary_delete_browsing_data_on_quit_2">Automatically deletes browsing data when you select \"Quit\" from the main menu</string>
    <!-- Action item in menu for the Delete browsing data on quit feature -->
    <string name="delete_browsing_data_on_quit_action">Quit</string>

    <!-- Title text of a delete browsing data dialog. -->
    <string name="delete_history_prompt_title">Time range to delete</string>
    <!-- Body text of a delete browsing data dialog. -->
    <string name="delete_history_prompt_body" moz:RemovedIn="130" tools:ignore="UnusedResources">Removes history (including history synced from other devices), cookies and other browsing data.</string>
    <!-- Body text of a delete browsing data dialog. -->
    <string name="delete_history_prompt_body_2">Removes history (including history synced from other devices)</string>
    <!-- Radio button in the delete browsing data dialog to delete history items for the last hour. -->
    <string name="delete_history_prompt_button_last_hour">Last hour</string>
    <!-- Radio button in the delete browsing data dialog to delete history items for today and yesterday. -->
    <string name="delete_history_prompt_button_today_and_yesterday">Today and yesterday</string>
    <!-- Radio button in the delete browsing data dialog to delete all history. -->
    <string name="delete_history_prompt_button_everything">Everything</string>

    <!-- Dialog message to the user asking to delete browsing data. Parameter will be replaced by app name. -->
    <string name="delete_browsing_data_prompt_message_3">%s will delete the selected browsing data.</string>
    <!-- Text for the cancel button for the data deletion dialog -->
    <string name="delete_browsing_data_prompt_cancel">Cancel</string>
    <!-- Text for the allow button for the data deletion dialog -->
    <string name="delete_browsing_data_prompt_allow">Delete</string>
    <!-- Text for the snackbar confirmation that the data was deleted -->
    <string name="preferences_delete_browsing_data_snackbar">Browsing data deleted</string>
    <!-- Text for the snackbar to show the user that the deletion of browsing data is in progress -->
    <string name="deleting_browsing_data_in_progress">Deleting browsing data&#8230;</string>

    <!-- Dialog message to the user asking to delete all history items inside the opened group. Parameter will be replaced by a history group name. -->
    <string name="delete_all_history_group_prompt_message">Delete all sites in “%s”</string>
    <!-- Text for the cancel button for the history group deletion dialog -->
    <string name="delete_history_group_prompt_cancel">Cancel</string>
    <!-- Text for the allow button for the history group dialog -->
    <string name="delete_history_group_prompt_allow">Delete</string>
    <!-- Text for the snackbar confirmation that the history group was deleted -->
    <string name="delete_history_group_snackbar">Group deleted</string>

    <!-- Onboarding -->
    <!-- text to display in the snackbar once account is signed-in -->
    <string name="onboarding_firefox_account_sync_is_on">Sync is on</string>

    <!-- Onboarding theme -->
    <!-- Text shown in snackbar when multiple tabs have been sent to device -->
    <string name="sync_sent_tabs_snackbar">Tabs sent!</string>
    <!-- Text shown in snackbar when one tab has been sent to device  -->
    <string name="sync_sent_tab_snackbar">Tab sent!</string>
    <!-- Text shown in snackbar when sharing tabs failed  -->
    <string name="sync_sent_tab_error_snackbar">Unable to send</string>
    <!-- Text shown in snackbar for the "retry" action that the user has after sharing tabs failed -->
    <string name="sync_sent_tab_error_snackbar_action">RETRY</string>
    <!-- Title of QR Pairing Fragment -->
    <string name="sync_scan_code">Scan the code</string>
    <!-- Instructions on how to access pairing -->
    <string name="sign_in_instructions"><![CDATA[On your computer open Firefox and go to <b>https://firefox.com/pair</b>]]></string>
    <!-- Text shown for sign in pairing when ready -->
    <string name="sign_in_ready_for_scan">Ready to scan</string>
    <!-- Text shown for settings option for sign with pairing -->
    <string name="sign_in_with_camera">Sign in with your camera</string>
    <!-- Text shown for settings option for sign with email -->
    <string name="sign_in_with_email">Use email instead</string>
    <!-- Text shown for settings option for create new account text.'Firefox' intentionally hardcoded here.-->
    <string name="sign_in_create_account_text"><![CDATA[No account? <u>Create one</u> to sync Firefox between devices.]]></string>
    <!-- Text shown in confirmation dialog to sign out of account. The first parameter is the name of the app (e.g. Firefox Preview) -->
    <string name="sign_out_confirmation_message_2">%s will stop syncing with your account, but won’t delete any of your browsing data on this device.</string>
    <!-- Option to continue signing out of account shown in confirmation dialog to sign out of account -->
    <string name="sign_out_disconnect">Disconnect</string>
    <!-- Option to cancel signing out shown in confirmation dialog to sign out of account -->
    <string name="sign_out_cancel">Cancel</string>
    <!-- Error message snackbar shown after the user tried to select a default folder which cannot be altered -->
    <string name="bookmark_cannot_edit_root">Can’t edit default folders</string>

    <!-- Enhanced Tracking Protection -->
    <!-- Link displayed in enhanced tracking protection panel to access tracking protection settings -->
    <string name="etp_settings">Protection Settings</string>
    <!-- Preference title for enhanced tracking protection settings -->
    <string name="preference_enhanced_tracking_protection">Enhanced Tracking Protection</string>
    <!-- Preference summary for enhanced tracking protection settings on/off switch -->
    <string name="preference_enhanced_tracking_protection_summary">Now featuring Total Cookie Protection, our most powerful barrier yet against cross-site trackers.</string>
    <!-- Description of enhanced tracking protection. The parameter is the name of the application (For example: Firefox Fenix) -->
    <string name="preference_enhanced_tracking_protection_explanation_2">%s protects you from many of the most common trackers that follow what you do online.</string>
    <!-- Text displayed that links to website about enhanced tracking protection -->
    <string name="preference_enhanced_tracking_protection_explanation_learn_more">Learn more</string>
    <!-- Preference for enhanced tracking protection for the standard protection settings -->
    <string name="preference_enhanced_tracking_protection_standard_default_1">Standard (default)</string>
    <!-- Preference description for enhanced tracking protection for the standard protection settings -->
    <string name="preference_enhanced_tracking_protection_standard_description_5">Pages will load normally, but block fewer trackers.</string>
    <!--  Accessibility text for the Standard protection information icon  -->
    <string name="preference_enhanced_tracking_protection_standard_info_button">What’s blocked by standard tracking protection</string>
    <!-- Preference for enhanced tracking protection for the strict protection settings -->
    <string name="preference_enhanced_tracking_protection_strict">Strict</string>
    <!-- Preference description for enhanced tracking protection for the strict protection settings -->
    <string name="preference_enhanced_tracking_protection_strict_description_4">Stronger tracking protection and faster performance, but some sites may not work properly.</string>
    <!--  Accessibility text for the Strict protection information icon  -->
    <string name="preference_enhanced_tracking_protection_strict_info_button">What’s blocked by strict tracking protection</string>
    <!-- Preference for enhanced tracking protection for the custom protection settings -->
    <string name="preference_enhanced_tracking_protection_custom">Custom</string>
    <!-- Preference description for enhanced tracking protection for the strict protection settings -->
    <string name="preference_enhanced_tracking_protection_custom_description_2">Choose which trackers and scripts to block.</string>
    <!--  Accessibility text for the Strict protection information icon  -->
    <string name="preference_enhanced_tracking_protection_custom_info_button">What’s blocked by custom tracking protection</string>
    <!-- Header for categories that are being blocked by current Enhanced Tracking Protection settings -->
    <!-- Preference for enhanced tracking protection for the custom protection settings for cookies-->
    <string name="preference_enhanced_tracking_protection_custom_cookies">Cookies</string>
    <!-- Option for enhanced tracking protection for the custom protection settings for cookies-->
    <string name="preference_enhanced_tracking_protection_custom_cookies_1">Cross-site and social media trackers</string>
    <!-- Option for enhanced tracking protection for the custom protection settings for cookies-->
    <string name="preference_enhanced_tracking_protection_custom_cookies_2">Cookies from unvisited sites</string>
    <!-- Option for enhanced tracking protection for the custom protection settings for cookies-->
    <string name="preference_enhanced_tracking_protection_custom_cookies_3">All third-party cookies (may cause websites to break)</string>
    <!-- Option for enhanced tracking protection for the custom protection settings for cookies-->
    <string name="preference_enhanced_tracking_protection_custom_cookies_4">All cookies (will cause websites to break)</string>
    <!-- Option for enhanced tracking protection for the custom protection settings for cookies-->
    <string name="preference_enhanced_tracking_protection_custom_cookies_5">Isolate cross-site cookies</string>
    <!-- Preference for Global Privacy Control for the custom privacy settings for Global Privacy Control. '&amp;' is replaced with the ampersand symbol: &-->
    <string name="preference_enhanced_tracking_protection_custom_global_privacy_control">Tell websites not to share &amp; sell data</string>
    <!-- Preference for enhanced tracking protection for the custom protection settings for tracking content -->
    <string name="preference_enhanced_tracking_protection_custom_tracking_content">Tracking content</string>
    <!-- Option for enhanced tracking protection for the custom protection settings for tracking content-->
    <string name="preference_enhanced_tracking_protection_custom_tracking_content_1">In all tabs</string>
    <!-- Option for enhanced tracking protection for the custom protection settings for tracking content-->
    <string name="preference_enhanced_tracking_protection_custom_tracking_content_2">Only in Private tabs</string>
    <!-- Preference for enhanced tracking protection for the custom protection settings -->
    <string name="preference_enhanced_tracking_protection_custom_cryptominers">Cryptominers</string>
    <!-- Preference for enhanced tracking protection for the custom protection settings -->
    <string name="preference_enhanced_tracking_protection_custom_fingerprinters">Fingerprinters</string>
    <!-- Button label for navigating to the Enhanced Tracking Protection details -->
    <string name="enhanced_tracking_protection_details">Details</string>
    <!-- Header for categories that are being being blocked by current Enhanced Tracking Protection settings -->
    <string name="enhanced_tracking_protection_blocked">Blocked</string>
    <!-- Header for categories that are being not being blocked by current Enhanced Tracking Protection settings -->
    <string name="enhanced_tracking_protection_allowed">Allowed</string>
    <!-- Category of trackers (social media trackers) that can be blocked by Enhanced Tracking Protection -->
    <string name="etp_social_media_trackers_title">Social Media Trackers</string>
    <!-- Description of social media trackers that can be blocked by Enhanced Tracking Protection -->
    <string name="etp_social_media_trackers_description">Limits the ability of social networks to track your browsing activity around the web.</string>
    <!-- Category of trackers (cross-site tracking cookies) that can be blocked by Enhanced Tracking Protection -->
    <string name="etp_cookies_title">Cross-Site Tracking Cookies</string>
    <!-- Category of trackers (cross-site tracking cookies) that can be blocked by Enhanced Tracking Protection -->
    <string name="etp_cookies_title_2">Cross-Site Cookies</string>
    <!-- Description of cross-site tracking cookies that can be blocked by Enhanced Tracking Protection -->
    <string name="etp_cookies_description">Blocks cookies that ad networks and analytics companies use to compile your browsing data across many sites.</string>
    <!-- Description of cross-site tracking cookies that can be blocked by Enhanced Tracking Protection -->
    <string name="etp_cookies_description_2">Total Cookie Protection isolates cookies to the site you’re on so trackers like ad networks can’t use them to follow you across sites.</string>
    <!-- Category of trackers (cryptominers) that can be blocked by Enhanced Tracking Protection -->
    <string name="etp_cryptominers_title">Cryptominers</string>
    <!-- Description of cryptominers that can be blocked by Enhanced Tracking Protection -->
    <string name="etp_cryptominers_description">Prevents malicious scripts gaining access to your device to mine digital currency.</string>
    <!-- Category of trackers (fingerprinters) that can be blocked by Enhanced Tracking Protection -->
    <string name="etp_fingerprinters_title">Fingerprinters</string>
    <!-- Description of fingerprinters that can be blocked by Enhanced Tracking Protection -->
    <string name="etp_fingerprinters_description">Stops uniquely identifiable data from being collected about your device that can be used for tracking purposes.</string>
    <!-- Category of trackers (tracking content) that can be blocked by Enhanced Tracking Protection -->
    <string name="etp_tracking_content_title">Tracking Content</string>
    <!-- Description of tracking content that can be blocked by Enhanced Tracking Protection -->
    <string name="etp_tracking_content_description">Stops outside ads, videos, and other content from loading that contains tracking code. May affect some website functionality.</string>
    <!-- Enhanced Tracking Protection message that protection is currently on for this site -->
    <string name="etp_panel_on">Protections are ON for this site</string>
    <!-- Enhanced Tracking Protection message that protection is currently off for this site -->
    <string name="etp_panel_off">Protections are OFF for this site</string>
    <!-- Header for exceptions list for which sites enhanced tracking protection is always off -->
    <string name="enhanced_tracking_protection_exceptions">Enhanced Tracking Protection is off for these websites</string>
    <!-- Content description (not visible, for screen readers etc.): Navigate
    back from ETP details (Ex: Tracking content) -->
    <string name="etp_back_button_content_description">Navigate back</string>
    <!-- About page link text to open what's new link -->
    <string name="about_whats_new">What’s new in %s</string>
    <!-- Open source licenses page title
    The first parameter is the app name -->
    <string name="open_source_licenses_title">%s | OSS Libraries</string>
    <!-- Category of trackers (redirect trackers) that can be blocked by Enhanced Tracking Protection -->
    <string name="etp_redirect_trackers_title">Redirect Trackers</string>
    <!-- Description of redirect tracker cookies that can be blocked by Enhanced Tracking Protection -->
    <string name="etp_redirect_trackers_description">Clears cookies set by redirects to known tracking websites.</string>
    <!-- Description of the SmartBlock Enhanced Tracking Protection feature. The * symbol is intentionally hardcoded here,
         as we use it on the UI to indicate which trackers have been partially unblocked.  -->
    <string name="preference_etp_smartblock_description">Some trackers marked below have been partially unblocked on this page because you interacted with them *.</string>
    <!-- Text displayed that links to website about enhanced tracking protection SmartBlock -->
    <string name="preference_etp_smartblock_learn_more">Learn more</string>
    <!-- Content description (not visible, for screen readers etc.):
    Enhanced tracking protection exception preference icon for ETP settings. -->
    <string name="preference_etp_exceptions_icon_description">Enhanced tracking protection exception preference icon</string>

    <!-- About page link text to open support link -->
    <string name="about_support">Support</string>
    <!-- About page link text to list of past crashes (like about:crashes on desktop) -->
    <string name="about_crashes">Crashes</string>
    <!-- About page link text to open privacy notice link -->
    <string name="about_privacy_notice">Privacy notice</string>
    <!-- About page link text to open know your rights link -->
    <string name="about_know_your_rights">Know your rights</string>
    <!-- About page link text to open licensing information link -->
    <string name="about_licensing_information">Licensing information</string>
    <!-- About page link text to open a screen with libraries that are used -->
    <string name="about_other_open_source_libraries">Libraries that we use</string>
    <!-- Toast shown to the user when they are activating the secret dev menu
        The first parameter is number of long clicks left to enable the menu -->
    <string name="about_debug_menu_toast_progress">Debug menu: %1$d click(s) left to enable</string>
    <string name="about_debug_menu_toast_done">Debug menu enabled</string>

    <!-- Browser long press popup menu -->
    <!-- Copy the current url -->
    <string name="browser_toolbar_long_press_popup_copy">Copy</string>
    <!-- Paste & go the text in the clipboard. '&amp;' is replaced with the ampersand symbol: & -->
    <string name="browser_toolbar_long_press_popup_paste_and_go">Paste &amp; Go</string>
    <!-- Paste the text in the clipboard -->
    <string name="browser_toolbar_long_press_popup_paste">Paste</string>
    <!-- Snackbar message shown after an URL has been copied to clipboard. -->
    <string name="browser_toolbar_url_copied_to_clipboard_snackbar">URL copied to clipboard</string>

    <!-- Title text for the Add To Homescreen dialog -->
    <string name="add_to_homescreen_title">Add to Home screen</string>
    <!-- Cancel button text for the Add to Homescreen dialog -->
    <string name="add_to_homescreen_cancel">Cancel</string>
    <!-- Add button text for the Add to Homescreen dialog -->
    <string name="add_to_homescreen_add">Add</string>
    <!-- Continue to website button text for the first-time Add to Homescreen dialog -->
    <string name="add_to_homescreen_continue">Continue to website</string>
    <!-- Placeholder text for the TextView in the Add to Homescreen dialog -->
    <string name="add_to_homescreen_text_placeholder">Shortcut name</string>
    <!-- Describes the add to homescreen functionality -->
    <string name="add_to_homescreen_description_2">You can easily add this website to your device’s Home screen to have instant access and browse faster with an app-like experience.</string>

    <!-- Preference for managing the settings for logins and passwords in Fenix -->
    <string name="preferences_passwords_logins_and_passwords">Logins and passwords</string>
    <!-- Preference for managing the settings for logins and passwords in Fenix -->
    <string name="preferences_passwords_logins_and_passwords_2" tools:ignore="UnusedResources">Passwords</string>
    <!-- Preference for managing the saving of logins and passwords in Fenix -->
    <string name="preferences_passwords_save_logins">Save logins and passwords</string>
    <!-- Preference for managing the saving of logins and passwords in Fenix -->
    <string name="preferences_passwords_save_logins_2" tools:ignore="UnusedResources">Save passwords</string>
    <!-- Preference option for asking to save passwords in Fenix -->
    <string name="preferences_passwords_save_logins_ask_to_save">Ask to save</string>
    <!-- Preference option for never saving passwords in Fenix -->
    <string name="preferences_passwords_save_logins_never_save">Never save</string>
    <!-- Preference for autofilling saved logins in Firefox (in web content), %1$s will be replaced with the app name -->
    <string name="preferences_passwords_autofill2">Autofill in %1$s</string>
    <!-- Description for the preference for autofilling saved logins in Firefox (in web content), %1$s will be replaced with the app name -->
    <string name="preferences_passwords_autofill_description">Fill and save usernames and passwords in websites while using %1$s.</string>
    <!-- Preference for autofilling logins from Fenix in other apps (e.g. autofilling the Twitter app) -->
    <string name="preferences_android_autofill">Autofill in other apps</string>
    <!-- Description for the preference for autofilling logins from Fenix in other apps (e.g. autofilling the Twitter app) -->
    <string name="preferences_android_autofill_description">Fill usernames and passwords in other apps on your device.</string>
    <!-- Preference option for adding a login -->
    <string name="preferences_logins_add_login">Add login</string>
    <!-- Preference option for adding a password -->
    <string name="preferences_logins_add_login_2" tools:ignore="UnusedResources">Add password</string>

    <!-- Preference for syncing saved logins in Fenix -->
    <string name="preferences_passwords_sync_logins">Sync logins</string>
    <!-- Preference for syncing saved passwords in Fenix -->
    <string name="preferences_passwords_sync_logins_2" tools:ignore="UnusedResources">Sync passwords</string>
    <!-- Preference for syncing saved logins in Fenix, when not signed in-->
    <string name="preferences_passwords_sync_logins_across_devices">Sync logins across devices</string>
    <!-- Preference for syncing saved passwords in Fenix, when not signed in-->
    <string name="preferences_passwords_sync_logins_across_devices_2" tools:ignore="UnusedResources">Sync passwords across devices</string>
    <!-- Preference to access list of saved logins -->
    <string name="preferences_passwords_saved_logins">Saved logins</string>
    <!-- Preference to access list of saved passwords -->
    <string name="preferences_passwords_saved_logins_2" tools:ignore="UnusedResources">Saved passwords</string>
    <!-- Description of empty list of saved passwords. Placeholder is replaced with app name.  -->
    <string name="preferences_passwords_saved_logins_description_empty_text">The logins you save or sync to %s will show up here.</string>
    <!-- Description of empty list of saved passwords. Placeholder is replaced with app name.  -->
    <string name="preferences_passwords_saved_logins_description_empty_text_2" tools:ignore="UnusedResources">The passwords you save or sync to %s will be listed here. All passwords you save are encrypted.
</string>
    <!-- Preference to access list of saved logins -->
    <string name="preferences_passwords_saved_logins_description_empty_learn_more_link">Learn more about Sync.</string>
    <!-- Clickable text for opening an external link for more information about Sync. -->
    <string name="preferences_passwords_saved_logins_description_empty_learn_more_link_2" tools:ignore="UnusedResources">Learn more about sync</string>
    <!-- Preference to access list of login exceptions that we never save logins for -->
    <string name="preferences_passwords_exceptions">Exceptions</string>
    <!-- Empty description of list of login exceptions that we never save logins for -->
    <string name="preferences_passwords_exceptions_description_empty">Logins and passwords that are not saved will be shown here.</string>
    <!-- Empty description of list of login exceptions that we never save passwords for. Parameter will be replaced by app name. -->
    <string name="preferences_passwords_exceptions_description_empty_2" tools:ignore="UnusedResources">%s won’t save passwords for sites listed here.</string>
    <!-- Description of list of login exceptions that we never save logins for -->
    <string name="preferences_passwords_exceptions_description">Logins and passwords will not be saved for these sites.</string>
    <!-- Description of list of login exceptions that we never save passwords for. Parameter will be replaced by app name. -->
    <string name="preferences_passwords_exceptions_description_2" tools:ignore="UnusedResources">%s won’t save passwords for these sites.</string>
    <!-- Text on button to remove all saved login exceptions -->
    <string name="preferences_passwords_exceptions_remove_all">Delete all exceptions</string>
    <!-- Hint for search box in logins list -->
    <string name="preferences_passwords_saved_logins_search">Search logins</string>
    <!-- Hint for search box in passwords list -->
    <string name="preferences_passwords_saved_logins_search_2" tools:ignore="UnusedResources">Search passwords</string>
    <!-- The header for the site that a login is for -->
    <string name="preferences_passwords_saved_logins_site">Site</string>
    <!-- The header for the username for a login -->
    <string name="preferences_passwords_saved_logins_username">Username</string>
    <!-- The header for the password for a login -->
    <string name="preferences_passwords_saved_logins_password">Password</string>
    <!-- Shown in snackbar to tell user that the password has been copied -->
    <string name="logins_password_copied">Password copied to clipboard</string>
    <!-- Shown in snackbar to tell user that the username has been copied -->
    <string name="logins_username_copied">Username copied to clipboard</string>
    <!-- Content Description (for screenreaders etc) read for the button to copy a password in logins-->
    <string name="saved_logins_copy_password">Copy password</string>
    <!-- Content Description (for screenreaders etc) read for the button to clear a password while editing a login-->
    <string name="saved_logins_clear_password">Clear password</string>
    <!-- Content Description (for screenreaders etc) read for the button to copy a username in logins -->
    <string name="saved_login_copy_username">Copy username</string>
    <!-- Content Description (for screenreaders etc) read for the button to clear a username while editing a login -->
    <string name="saved_login_clear_username">Clear username</string>
    <!-- Content Description (for screenreaders etc) read for the button to clear the hostname field while creating a login -->
    <string name="saved_login_clear_hostname">Clear hostname</string>
    <!-- Content Description (for screenreaders etc) read for the button to open a site in logins -->
    <string name="saved_login_open_site">Open site in browser</string>
    <!-- Content Description (for screenreaders etc) read for the button to reveal a password in logins -->
    <string name="saved_login_reveal_password">Show password</string>
    <!-- Content Description (for screenreaders etc) read for the button to hide a password in logins -->
    <string name="saved_login_hide_password">Hide password</string>
    <!-- Message displayed in biometric prompt displayed for authentication before allowing users to view their logins -->
    <string name="logins_biometric_prompt_message">Unlock to view your saved logins</string>
    <!-- Message displayed in biometric prompt displayed for authentication before allowing users to view their passwords -->
    <string name="logins_biometric_prompt_message_2" tools:ignore="UnusedResources">Unlock to view your saved passwords</string>
    <!-- Title of warning dialog if users have no device authentication set up -->
    <string name="logins_warning_dialog_title">Secure your logins and passwords</string>
    <!-- Title of warning dialog if users have no device authentication set up -->
    <string name="logins_warning_dialog_title_2" tools:ignore="UnusedResources">Secure your saved passwords</string>
    <!-- Message of warning dialog if users have no device authentication set up -->
    <string name="logins_warning_dialog_message">Set up a device lock pattern, PIN, or password to protect your saved logins and passwords from being accessed if someone else has your device.</string>
    <!-- Message of warning dialog if users have no device authentication set up -->
    <string name="logins_warning_dialog_message_2" tools:ignore="UnusedResources">Set up a device lock pattern, PIN, or password to protect your saved passwords from being accessed if someone else has your device.</string>
    <!-- Negative button to ignore warning dialog if users have no device authentication set up -->
    <string name="logins_warning_dialog_later">Later</string>
    <!-- Positive button to send users to set up a pin of warning dialog if users have no device authentication set up -->
    <string name="logins_warning_dialog_set_up_now">Set up now</string>
    <!-- Title of PIN verification dialog to direct users to re-enter their device credentials to access their logins -->
    <string name="logins_biometric_prompt_message_pin">Unlock your device</string>
    <!-- Title for Accessibility Force Enable Zoom Preference -->
    <string name="preference_accessibility_force_enable_zoom">Zoom on all websites</string>
    <!-- Summary for Accessibility Force Enable Zoom Preference -->
    <string name="preference_accessibility_force_enable_zoom_summary">Enable to allow pinch and zoom, even on websites that prevent this gesture.</string>
    <!-- Saved logins sorting strategy menu item -by name- (if selected, it will sort saved logins alphabetically) -->
    <string name="saved_logins_sort_strategy_alphabetically">Name (A-Z)</string>
    <!-- Saved logins sorting strategy menu item -by last used- (if selected, it will sort saved logins by last used) -->
    <string name="saved_logins_sort_strategy_last_used">Last used</string>
    <!-- Content description (not visible, for screen readers etc.): Sort saved logins dropdown menu chevron icon -->
    <string name="saved_logins_menu_dropdown_chevron_icon_content_description">Sort logins menu</string>
    <!-- Content description (not visible, for screen readers etc.) -->
    <string name="saved_logins_menu_dropdown_chevron_icon_content_description_2" tools:ignore="UnusedResources">Sort passwords menu</string>

    <!-- Autofill -->
    <!-- Preference and title for managing the autofill settings -->
    <string name="preferences_autofill">Autofill</string>
    <!-- Preference and title for managing the settings for addresses -->
    <string name="preferences_addresses">Addresses</string>
    <!-- Preference and title for managing the settings for credit cards -->
    <string name="preferences_credit_cards">Credit cards</string>
    <!-- Preference and title for managing the settings for payment methods -->
    <string name="preferences_credit_cards_2" tools:ignore="UnusedResources">Payment methods</string>
    <!-- Preference for saving and autofilling credit cards -->
    <string name="preferences_credit_cards_save_and_autofill_cards">Save and autofill cards</string>
    <!-- Preference for saving and autofilling credit cards -->
    <string name="preferences_credit_cards_save_and_autofill_cards_2" tools:ignore="UnusedResources">Save and fill payment methods</string>
    <!-- Preference summary for saving and autofilling credit card data -->
    <string name="preferences_credit_cards_save_and_autofill_cards_summary">Data is encrypted</string>
    <!-- Preference summary for saving and autofilling payment method data. Parameter will be replaced by app name. -->
    <string name="preferences_credit_cards_save_and_autofill_cards_summary_2" tools:ignore="UnusedResources">%s encrypts all payment methods you save</string>
    <!-- Preference option for syncing credit cards across devices. This is displayed when the user is not signed into sync -->
    <string name="preferences_credit_cards_sync_cards_across_devices">Sync cards across devices</string>
    <!-- Preference option for syncing credit cards across devices. This is displayed when the user is signed into sync -->
    <string name="preferences_credit_cards_sync_cards">Sync cards</string>
    <!-- Preference option for adding a credit card -->
    <string name="preferences_credit_cards_add_credit_card">Add credit card</string>
    <!-- Preference option for adding a card -->
    <string name="preferences_credit_cards_add_credit_card_2" tools:ignore="UnusedResources">Add card</string>
    <!-- Preference option for managing saved credit cards -->
    <string name="preferences_credit_cards_manage_saved_cards">Manage saved cards</string>
    <!-- Preference option for managing saved cards -->
    <string name="preferences_credit_cards_manage_saved_cards_2" tools:ignore="UnusedResources">Manage cards</string>
    <!-- Preference option for adding an address -->
    <string name="preferences_addresses_add_address">Add address</string>
    <!-- Preference option for managing saved addresses -->
    <string name="preferences_addresses_manage_addresses">Manage addresses</string>
    <!-- Preference for saving and autofilling addresses -->
    <string name="preferences_addresses_save_and_autofill_addresses">Save and autofill addresses</string>
    <!-- Preference for saving and filling addresses -->
    <string name="preferences_addresses_save_and_autofill_addresses_2" tools:ignore="UnusedResources">Save and fill addresses</string>
    <!-- Preference summary for saving and autofilling address data -->
    <string name="preferences_addresses_save_and_autofill_addresses_summary">Include information like numbers, email and shipping addresses</string>
    <!-- Preference summary for saving and filling address data -->
    <string name="preferences_addresses_save_and_autofill_addresses_summary_2" tools:ignore="UnusedResources">Includes phone numbers and email addresses</string>

    <!-- Title of the "Add card" screen -->
    <string name="credit_cards_add_card">Add card</string>
    <!-- Title of the "Edit card" screen -->
    <string name="credit_cards_edit_card">Edit card</string>
    <!-- The header for the card number of a credit card -->
    <string name="credit_cards_card_number">Card Number</string>
    <!-- The header for the expiration date of a credit card -->
    <string name="credit_cards_expiration_date">Expiration Date</string>
    <!-- The label for the expiration date month of a credit card to be used by a11y services-->
    <string name="credit_cards_expiration_date_month">Expiration Date Month</string>
    <!-- The label for the expiration date year of a credit card to be used by a11y services-->
    <string name="credit_cards_expiration_date_year">Expiration Date Year</string>
    <!-- The header for the name on the credit card -->
    <string name="credit_cards_name_on_card">Name on Card</string>
    <!-- The text for the "Delete card" menu item for deleting a credit card -->
    <string name="credit_cards_menu_delete_card">Delete card</string>
    <!-- The text for the "Delete card" button for deleting a credit card -->
    <string name="credit_cards_delete_card_button">Delete card</string>
    <!-- The text for the confirmation message of "Delete card" dialog -->
    <string name="credit_cards_delete_dialog_confirmation">Are you sure you want to delete this credit card?</string>
    <!-- The text for the confirmation message of "Delete card" dialog -->
    <string name="credit_cards_delete_dialog_confirmation_2" tools:ignore="UnusedResources">Delete card?</string>
    <!-- The text for the positive button on "Delete card" dialog -->
    <string name="credit_cards_delete_dialog_button">Delete</string>
    <!-- The title for the "Save" menu item for saving a credit card -->
    <string name="credit_cards_menu_save">Save</string>
    <!-- The text for the "Save" button for saving a credit card -->
    <string name="credit_cards_save_button">Save</string>
    <!-- The text for the "Cancel" button for cancelling adding, updating or deleting a credit card -->
    <string name="credit_cards_cancel_button">Cancel</string>
    <!-- Title of the "Saved cards" screen -->
    <string name="credit_cards_saved_cards">Saved cards</string>
    <!-- Error message for credit card number validation -->
    <string name="credit_cards_number_validation_error_message">Please enter a valid credit card number</string>
    <!-- Error message for card number validation -->
    <string name="credit_cards_number_validation_error_message_2" tools:ignore="UnusedResources">Enter a valid card number</string>
    <!-- Error message for credit card name on card validation -->
    <string name="credit_cards_name_on_card_validation_error_message">Please fill out this field</string>
    <!-- Error message for card name on card validation -->
    <string name="credit_cards_name_on_card_validation_error_message_2" tools:ignore="UnusedResources">Add a name</string>
    <!-- Message displayed in biometric prompt displayed for authentication before allowing users to view their saved credit cards -->
    <string name="credit_cards_biometric_prompt_message">Unlock to view your saved cards</string>
    <!-- Title of warning dialog if users have no device authentication set up -->
    <string name="credit_cards_warning_dialog_title">Secure your credit cards</string>
    <!-- Title of warning dialog if users have no device authentication set up -->
    <string name="credit_cards_warning_dialog_title_2" tools:ignore="UnusedResources">Secure your saved payment methods</string>
    <!-- Message of warning dialog if users have no device authentication set up -->
    <string name="credit_cards_warning_dialog_message">Set up a device lock pattern, PIN, or password to protect your saved credit cards from being accessed if someone else has your device.</string>
    <!-- Message of warning dialog if users have no device authentication set up -->
    <string name="credit_cards_warning_dialog_message_3" tools:ignore="UnusedResources">Set up a device lock pattern, PIN, or password to protect your saved payment methods from being accessed if someone else has your device.</string>
    <!-- Positive button to send users to set up a pin of warning dialog if users have no device authentication set up -->
    <string name="credit_cards_warning_dialog_set_up_now">Set up now</string>
    <!-- Negative button to ignore warning dialog if users have no device authentication set up -->
    <string name="credit_cards_warning_dialog_later">Later</string>
    <!-- Title of PIN verification dialog to direct users to re-enter their device credentials to access their credit cards -->
    <string name="credit_cards_biometric_prompt_message_pin">Unlock your device</string>
    <!-- Message displayed in biometric prompt for authentication, before allowing users to use their stored credit card information -->
    <string name="credit_cards_biometric_prompt_unlock_message">Unlock to use stored credit card information</string>
    <!-- Message displayed in biometric prompt for authentication, before allowing users to use their stored payment method information -->
    <string name="credit_cards_biometric_prompt_unlock_message_2" tools:ignore="UnusedResources">Unlock to use saved payment methods</string>
    <!-- Title of the "Add address" screen -->
    <string name="addresses_add_address">Add address</string>
    <!-- Title of the "Edit address" screen -->
    <string name="addresses_edit_address">Edit address</string>
    <!-- Title of the "Manage addresses" screen -->
    <string name="addresses_manage_addresses">Manage addresses</string>
    <!-- The header for the first name of an address -->
    <string name="addresses_first_name">First Name</string>
    <!-- The header for the middle name of an address -->
    <string name="addresses_middle_name">Middle Name</string>
    <!-- The header for the last name of an address -->
    <string name="addresses_last_name">Last Name</string>
    <!-- The header for the street address of an address -->
    <string name="addresses_street_address">Street Address</string>
    <!-- The header for the city of an address -->
    <string name="addresses_city">City</string>
    <!-- The header for the subregion of an address when "state" should be used -->
    <string name="addresses_state">State</string>
    <!-- The header for the subregion of an address when "province" should be used -->
    <string name="addresses_province">Province</string>
    <!-- The header for the zip code of an address -->
    <string name="addresses_zip">Zip</string>
    <!-- The header for the country or region of an address -->
    <string name="addresses_country">Country or region</string>
    <!-- The header for the phone number of an address -->
    <string name="addresses_phone">Phone</string>
    <!-- The header for the email of an address -->
    <string name="addresses_email">Email</string>
    <!-- The text for the "Save" button for saving an address -->
    <string name="addresses_save_button">Save</string>
    <!-- The text for the "Cancel" button for cancelling adding, updating or deleting an address -->
    <string name="addresses_cancel_button">Cancel</string>
    <!-- The text for the "Delete address" button for deleting an address -->
    <string name="addressess_delete_address_button">Delete address</string>
    <!-- The title for the "Delete address" confirmation dialog -->
    <string name="addressess_confirm_dialog_message">Are you sure you want to delete this address?</string>
    <!-- The title for the "Delete address" confirmation dialog -->
    <string name="addressess_confirm_dialog_message_2" tools:ignore="UnusedResources">Delete this address?</string>
    <!-- The text for the positive button on "Delete address" dialog -->
    <string name="addressess_confirm_dialog_ok_button">Delete</string>
    <!-- The text for the negative button on "Delete address" dialog -->
    <string name="addressess_confirm_dialog_cancel_button">Cancel</string>
    <!-- The text for the "Save address" menu item for saving an address -->
    <string name="address_menu_save_address">Save address</string>
    <!-- The text for the "Delete address" menu item for deleting an address -->
    <string name="address_menu_delete_address">Delete address</string>

    <!-- Title of the Add search engine screen -->
    <string name="search_engine_add_custom_search_engine_title">Add search engine</string>
    <!-- Content description (not visible, for screen readers etc.): Title for the button that navigates to add new engine screen -->
    <string name="search_engine_add_custom_search_engine_button_content_description">Add new search engine</string>
    <!-- Title of the Edit search engine screen -->
    <string name="search_engine_edit_custom_search_engine_title">Edit search engine</string>
    <!-- Text for the menu button to edit a search engine -->
    <string name="search_engine_edit">Edit</string>
    <!-- Text for the menu button to delete a search engine -->
    <string name="search_engine_delete">Delete</string>

    <!-- Label for the TextField in which user enters custom search engine name -->
    <string name="search_add_custom_engine_name_label">Name</string>
    <!-- Placeholder text shown in the Search Engine Name text field before a user enters text -->
    <string name="search_add_custom_engine_name_hint_2">Search engine name</string>
    <!-- Label for the TextField in which user enters custom search engine URL -->
    <string name="search_add_custom_engine_url_label">Search string URL</string>
    <!-- Placeholder text shown in the Search String TextField before a user enters text -->
    <string name="search_add_custom_engine_search_string_hint_2">URL to use for search</string>
    <!-- Description text for the Search String TextField. The %s is part of the string -->
    <string name="search_add_custom_engine_search_string_example" formatted="false">Replace query with “%s”. Example:\nhttps://www.google.com/search?q=%s</string>
    <!-- Accessibility description for the form in which details about the custom search engine are entered -->
    <string name="search_add_custom_engine_form_description">Custom search engine details</string>
    <!-- Label for the TextField in which user enters custom search engine suggestion URL -->
    <string name="search_add_custom_engine_suggest_url_label">Search suggestion API (optional)</string>
    <!-- Placeholder text shown in the Search Suggestion String TextField before a user enters text -->
    <string name="search_add_custom_engine_suggest_string_hint">Search suggestion API URL</string>
    <!-- Description text for the Search Suggestion String TextField. The %s is part of the string -->
    <string name="search_add_custom_engine_suggest_string_example_2" formatted="false">Replace query with “%s”. Example:\nhttps://suggestqueries.google.com/complete/search?client=firefox&amp;q=%s</string>
    <!-- The text for the "Save" button for saving a custom search engine -->
    <string name="search_custom_engine_save_button">Save</string>

    <!-- Text shown when a user leaves the name field empty -->
    <string name="search_add_custom_engine_error_empty_name">Enter search engine name</string>
    <!-- Text shown when a user leaves the search string field empty -->
    <string name="search_add_custom_engine_error_empty_search_string">Enter a search string</string>
    <!-- Text shown when a user leaves out the required template string -->
    <string name="search_add_custom_engine_error_missing_template">Check that search string matches Example format</string>
    <!-- Text shown when we aren't able to validate the custom search query. The first parameter is the url of the custom search engine -->
    <string name="search_add_custom_engine_error_cannot_reach">Error connecting to “%s”</string>
    <!-- Text shown when a user creates a new search engine -->
    <string name="search_add_custom_engine_success_message">Created %s</string>
    <!-- Text shown when a user successfully edits a custom search engine -->
    <string name="search_edit_custom_engine_success_message">Saved %s</string>
    <!-- Text shown when a user successfully deletes a custom search engine -->
    <string name="search_delete_search_engine_success_message">Deleted %s</string>

    <!-- Heading for the instructions to allow a permission -->
    <string name="phone_feature_blocked_intro">To allow it:</string>
    <!-- First step for the allowing a permission -->
    <string name="phone_feature_blocked_step_settings">1. Go to Android Settings</string>
    <!-- Second step for the allowing a permission -->
    <string name="phone_feature_blocked_step_permissions"><![CDATA[2. Tap <b>Permissions</b>]]></string>
    <!-- Third step for the allowing a permission (Fore example: Camera) -->
    <string name="phone_feature_blocked_step_feature"><![CDATA[3. Toggle <b>%1$s</b> to ON]]></string>

    <!-- Label that indicates a site is using a secure connection -->
    <string name="quick_settings_sheet_secure_connection_2">Connection is secure</string>
    <!-- Label that indicates a site is using a insecure connection -->
    <string name="quick_settings_sheet_insecure_connection_2">Connection is not secure</string>
    <!-- Label to clear site data -->
    <string name="clear_site_data">Clear cookies and site data</string>
    <!-- Confirmation message for a dialog confirming if the user wants to delete all data for current site -->
    <string name="confirm_clear_site_data"><![CDATA[Are you sure that you want to clear all the cookies and data for the site <b>%s</b>?]]></string>
    <!-- Confirmation message for a dialog confirming if the user wants to delete all the permissions for all sites-->
    <string name="confirm_clear_permissions_on_all_sites">Are you sure that you want to clear all the permissions on all sites?</string>
    <!-- Confirmation message for a dialog confirming if the user wants to delete all the permissions for a site-->
    <string name="confirm_clear_permissions_site">Are you sure that you want to clear all the permissions for this site?</string>
    <!-- Confirmation message for a dialog confirming if the user wants to set default value a permission for a site-->
    <string name="confirm_clear_permission_site">Are you sure that you want to clear this permission for this site?</string>
    <!-- label shown when there are not site exceptions to show in the site exception settings -->
    <string name="no_site_exceptions">No site exceptions</string>
    <!-- Bookmark deletion confirmation -->
    <string name="bookmark_deletion_confirmation">Are you sure you want to delete this bookmark?</string>
    <!-- Browser menu button that adds a shortcut to the home fragment -->
    <string name="browser_menu_add_to_shortcuts">Add to shortcuts</string>
    <!-- Browser menu button that removes a shortcut from the home fragment -->
    <string name="browser_menu_remove_from_shortcuts">Remove from shortcuts</string>
    <!-- text shown before the issuer name to indicate who its verified by, parameter is the name of
     the certificate authority that verified the ticket-->
    <string name="certificate_info_verified_by">Verified By: %1$s </string>
    <!-- Login overflow menu delete button -->
    <string name="login_menu_delete_button">Delete</string>
    <!-- Login overflow menu edit button -->
    <string name="login_menu_edit_button">Edit</string>
    <!-- Message in delete confirmation dialog for logins -->
    <string name="login_deletion_confirmation">Are you sure you want to delete this login?</string>
    <!-- Message in delete confirmation dialog for password -->
    <string name="login_deletion_confirmation_2" tools:ignore="UnusedResources">Are you sure you want to delete this password?</string>
    <!-- Positive action of a dialog asking to delete  -->
    <string name="dialog_delete_positive">Delete</string>
    <!-- Negative action of a dialog asking to delete login -->
    <string name="dialog_delete_negative">Cancel</string>
    <!--  The saved login options menu description. -->
    <string name="login_options_menu">Login options</string>
    <!--  The saved password options menu description. -->
    <string name="login_options_menu_2" tools:ignore="UnusedResources">Password options</string>
    <!--  The editable text field for a login's web address. -->
    <string name="saved_login_hostname_description">The editable text field for the web address of the login.</string>
    <!--  The editable text field for a website address. -->
    <string name="saved_login_hostname_description_3" tools:ignore="UnusedResources">The editable text field for the website address.</string>
    <!--  The editable text field for a login's username. -->
    <string name="saved_login_username_description">The editable text field for the username of the login.</string>
    <!--  The editable text field for a username. -->
    <string name="saved_login_username_description_3" tools:ignore="UnusedResources">The editable text field for the username.</string>
    <!--  The editable text field for a login's password. -->
    <string name="saved_login_password_description">The editable text field for the password of the login.</string>
    <!--  The editable text field for a login's password. -->
    <string name="saved_login_password_description_2" tools:ignore="UnusedResources">The editable text field for the password.</string>
    <!--  The button description to save changes to an edited login. -->
    <string name="save_changes_to_login">Save changes to login.</string>
    <!--  The button description to save changes to an edited password. -->
    <string name="save_changes_to_login_2" tools:ignore="UnusedResources">Save changes.</string>
    <!--  The page title for editing a saved login. -->
    <string name="edit">Edit</string>
    <!--  The page title for editing a saved password. -->
    <string name="edit_2" tools:ignore="UnusedResources">Edit password</string>
    <!--  The page title for adding new login. -->
    <string name="add_login">Add new login</string>
    <!--  The page title for adding new password. -->
    <string name="add_login_2" tools:ignore="UnusedResources">Add password</string>
    <!--  The error message in add/edit login view when password field is blank. -->
    <string name="saved_login_password_required">Password required</string>
    <!--  Error text displayed underneath the password field when it is in an error case. -->
    <string name="saved_login_password_required_2" tools:ignore="UnusedResources">Enter a password</string>
    <!--  The error message in add login view when username field is blank. -->
    <string name="saved_login_username_required">Username required</string>
    <!--  The error message in add login view when username field is blank. -->
    <string name="saved_login_username_required_2" tools:ignore="UnusedResources">Enter a username</string>
    <!--  The error message in add login view when hostname field is blank. -->
    <string name="saved_login_hostname_required" tools:ignore="UnusedResources">Hostname required</string>
    <!--  The error message in add login view when hostname field is blank. -->
    <string name="saved_login_hostname_required_2" tools:ignore="UnusedResources">Enter a web address</string>
    <!-- Voice search button content description  -->
    <string name="voice_search_content_description">Voice search</string>
    <!-- Voice search prompt description displayed after the user presses the voice search button -->
    <string name="voice_search_explainer">Speak now</string>
    <!--  The error message in edit login view when a duplicate username exists. -->
    <string name="saved_login_duplicate">A login with that username already exists</string>
    <!-- This is the hint text that is shown inline on the hostname field of the create new login page. 'https://www.example.com' intentionally hardcoded here -->
    <string name="add_login_hostname_hint_text">https://www.example.com</string>
    <!-- This is an error message shown below the hostname field of the add login page when a hostname does not contain http or https. -->
    <string name="add_login_hostname_invalid_text_3">Web address must contain "https://" or "http://"</string>
    <!-- This is an error message shown below the hostname field of the add login page when a hostname is invalid. -->
    <string name="add_login_hostname_invalid_text_2">Valid hostname required</string>

    <!-- Synced Tabs -->
    <!-- Text displayed to ask user to connect another device as no devices found with account -->
    <string name="synced_tabs_connect_another_device">Connect another device.</string>
    <!-- Text displayed asking user to re-authenticate -->
    <string name="synced_tabs_reauth">Please re-authenticate.</string>
    <!-- Text displayed when user has disabled tab syncing in Firefox Sync Account -->
    <string name="synced_tabs_enable_tab_syncing">Please enable tab syncing.</string>
    <!-- Text displayed when user has no tabs that have been synced -->
    <string name="synced_tabs_no_tabs">You don’t have any tabs open in Firefox on your other devices.</string>
    <!-- Text displayed in the synced tabs screen when a user is not signed in to Firefox Sync describing Synced Tabs -->
    <string name="synced_tabs_sign_in_message">View a list of tabs from your other devices.</string>
    <!-- Text displayed on a button in the synced tabs screen to link users to sign in when a user is not signed in to Firefox Sync -->
    <string name="synced_tabs_sign_in_button">Sign in to sync</string>
    <!-- The text displayed when a synced device has no tabs to show in the list of Synced Tabs. -->
    <string name="synced_tabs_no_open_tabs">No open tabs</string>
    <!-- Content description for expanding a group of synced tabs. -->
    <string name="synced_tabs_expand_group">Expand group of synced tabs</string>
    <!-- Content description for collapsing a group of synced tabs. -->
    <string name="synced_tabs_collapse_group">Collapse group of synced tabs</string>

    <!-- Top Sites -->
    <!-- Title text displayed in the dialog when shortcuts limit is reached. -->
    <string name="shortcut_max_limit_title">Shortcut limit reached</string>
    <!-- Content description text displayed in the dialog when shortcut limit is reached. -->
    <string name="shortcut_max_limit_content">To add a new shortcut, remove one. Touch and hold the site and select remove.</string>
    <!-- Confirmation dialog button text when top sites limit is reached. -->
    <string name="top_sites_max_limit_confirmation_button">OK, Got It</string>
    <!-- Label for the preference to show the shortcuts for the most visited top sites on the homepage -->
    <string name="top_sites_toggle_top_recent_sites_4">Shortcuts</string>
    <!-- Title text displayed in the rename top site dialog. -->
    <string name="top_sites_rename_dialog_title">Name</string>
    <!-- Hint for renaming title of a shortcut -->
    <string name="shortcut_name_hint">Shortcut name</string>
    <!-- Button caption to confirm the renaming of the top site. -->
    <string name="top_sites_rename_dialog_ok">OK</string>
    <!-- Dialog button text for canceling the rename top site prompt. -->
    <string name="top_sites_rename_dialog_cancel">Cancel</string>
    <!-- Text for the menu button to open the homepage settings. -->
    <string name="top_sites_menu_settings">Settings</string>
    <!-- Text for the menu button to navigate to sponsors and privacy support articles. '&amp;' is replaced with the ampersand symbol: & -->
    <string name="top_sites_menu_sponsor_privacy">Our sponsors &amp; your privacy</string>
    <!-- Label text displayed for a sponsored top site. -->
    <string name="top_sites_sponsored_label">Sponsored</string>

    <!-- Inactive tabs in the tabs tray -->
    <!-- Title text displayed in the tabs tray when a tab has been unused for 14 days. -->
    <string name="inactive_tabs_title">Inactive tabs</string>
    <!-- Content description for closing all inactive tabs -->
    <string name="inactive_tabs_delete_all">Close all inactive tabs</string>
    <!-- Content description for expanding the inactive tabs section. -->
    <string name="inactive_tabs_expand_content_description">Expand inactive tabs</string>
    <!-- Content description for collapsing the inactive tabs section. -->
    <string name="inactive_tabs_collapse_content_description">Collapse inactive tabs</string>

    <!-- Inactive tabs auto-close message in the tabs tray -->
    <!-- The header text of the auto-close message when the user is asked if they want to turn on the auto-closing of inactive tabs. -->
    <string name="inactive_tabs_auto_close_message_header" tools:ignore="UnusedResources">Auto-close after one month?</string>
    <!-- A description below the header to notify the user what the inactive tabs auto-close feature is. -->
    <string name="inactive_tabs_auto_close_message_description" tools:ignore="UnusedResources">Firefox can close tabs you haven’t viewed over the past month.</string>
    <!-- A call to action below the description to allow the user to turn on the auto closing of inactive tabs. -->
    <string name="inactive_tabs_auto_close_message_action" tools:ignore="UnusedResources">TURN ON AUTO CLOSE</string>
    <!-- Text for the snackbar to confirm auto-close is enabled for inactive tabs -->
    <string name="inactive_tabs_auto_close_message_snackbar">Auto-close enabled</string>

    <!-- Awesome bar suggestion's headers -->
    <!-- Search suggestions title for Firefox Suggest. -->
    <string name="firefox_suggest_header">Firefox Suggest</string>
    <!-- Title for search suggestions when Google is the default search suggestion engine. -->
    <string name="google_search_engine_suggestion_header">Google Search</string>
    <!-- Title for search suggestions when the default search suggestion engine is anything other than Google. The first parameter is default search engine name. -->
    <string name="other_default_search_engine_suggestion_header">%s search</string>

    <!-- Default browser experiment -->
    <!-- Default browser card title -->
    <string name="default_browser_experiment_card_title">Switch your default browser</string>
    <!-- Default browser card text -->
    <string name="default_browser_experiment_card_text">Set links from websites, emails, and messages to open automatically in Firefox.</string>

    <!-- Content description for close button in collection placeholder. -->
    <string name="remove_home_collection_placeholder_content_description">Remove</string>

    <!-- Content description radio buttons with a link to more information -->
    <string name="radio_preference_info_content_description">Click for more details</string>

    <!-- Content description for the action bar "up" button -->
    <string name="action_bar_up_description" moz:removedIn="124" tools:ignore="UnusedResources">Navigate up</string>

    <!-- Content description for privacy content close button -->
    <string name="privacy_content_close_button_content_description">Close</string>

    <!-- Pocket recommended stories -->
    <!-- Header text for a section on the home screen. -->
    <string name="pocket_stories_header_1">Thought-provoking stories</string>
    <!-- Header text for a section on the home screen. -->
    <string name="pocket_stories_categories_header">Stories by topic</string>
    <!-- Text of a button allowing users to access an external url for more Pocket recommendations. -->
    <string name="pocket_stories_placeholder_text">Discover more</string>
    <!-- Title of an app feature. Smaller than a heading. The first parameter is product name Pocket -->
    <string name="pocket_stories_feature_title_2">Powered by %s.</string>
    <!-- Caption for describing a certain feature. The placeholder is for a clickable text (eg: Learn more) which will load an url in a new tab when clicked.  -->
    <string name="pocket_stories_feature_caption">Part of the Firefox family. %s</string>
    <!-- Clickable text for opening an external link for more information about Pocket. -->
    <string name="pocket_stories_feature_learn_more">Learn more</string>
    <!-- Text indicating that the Pocket story that also displays this text is a sponsored story by other 3rd party entity. -->
    <string name="pocket_stories_sponsor_indication">Sponsored</string>

    <!-- Snackbar message for enrolling in a Nimbus experiment from the secret settings when Studies preference is Off.-->
    <string name="experiments_snackbar">Enable telemetry to send data.</string>
    <!-- Snackbar button text to navigate to telemetry settings.-->
    <string name="experiments_snackbar_button">Go to settings</string>

    <!-- Review quality check feature-->
    <!-- Name for the review quality check feature used as title for the panel. -->
    <string name="review_quality_check_feature_name_2">Review Checker</string>
    <!-- Summary for grades A and B for review quality check adjusted grading. -->
    <string name="review_quality_check_grade_a_b_description">Reliable reviews</string>
    <!-- Summary for grade C for review quality check adjusted grading. -->
    <string name="review_quality_check_grade_c_description">Mix of reliable and unreliable reviews</string>
    <!-- Summary for grades D and F for review quality check adjusted grading. -->
    <string name="review_quality_check_grade_d_f_description">Unreliable reviews</string>
    <!-- Text for title presenting the reliability of a product's reviews. -->
    <string name="review_quality_check_grade_title">How reliable are these reviews?</string>
    <!-- Title for when the rating has been updated by the review checker -->
    <string name="review_quality_check_adjusted_rating_title">Adjusted rating</string>
    <!-- Description for a product's adjusted star rating. The text presents that the product's reviews which were evaluated as unreliable were removed from the adjusted rating. -->
    <string name="review_quality_check_adjusted_rating_description" moz:RemovedIn="122" tools:ignore="UnusedResources">Unreliable reviews removed</string>
    <!-- Description for a product's adjusted star rating. The text presents that the product's reviews which were evaluated as unreliable were removed from the adjusted rating. -->
    <string name="review_quality_check_adjusted_rating_description_2">Based on reliable reviews</string>
    <!-- Title for list of highlights from a product's review emphasizing a product's important traits. -->
    <string name="review_quality_check_highlights_title">Highlights from recent reviews</string>
    <!-- Title for section explaining how we analyze the reliability of a product's reviews. -->
    <string name="review_quality_check_explanation_title">How we determine review quality</string>
    <!-- Paragraph explaining how we analyze the reliability of a product's reviews. First parameter is the Fakespot product name. In the phrase "Fakespot by Mozilla", "by" can be localized. Does not need to stay by. -->
    <string name="review_quality_check_explanation_body_reliability">We use AI technology from %s by Mozilla to check the reliability of product reviews. This will only help you assess review quality, not product quality. </string>
    <!-- Paragraph explaining the grading system we use to classify the reliability of a product's reviews. -->
    <string name="review_quality_check_info_review_grade_header"><![CDATA[We assign each product’s reviews a <b>letter grade</b> from A to F.]]></string>
    <!-- Description explaining grades A and B for review quality check adjusted grading. -->
    <string name="review_quality_check_info_grade_info_AB">Reliable reviews. We believe the reviews are likely from real customers who left honest, unbiased reviews.</string>
    <!-- Description explaining grade C for review quality check adjusted grading. -->
    <string name="review_quality_check_info_grade_info_C">We believe there’s a mix of reliable and unreliable reviews.</string>
    <!-- Description explaining grades D and F for review quality check adjusted grading. -->
    <string name="review_quality_check_info_grade_info_DF">Unreliable reviews. We believe the reviews are likely fake or from biased reviewers.</string>
    <!-- Paragraph explaining how a product's adjusted grading is calculated. -->
    <string name="review_quality_check_explanation_body_adjusted_grading"><![CDATA[The <b>adjusted rating</b> is based only on reviews we believe to be reliable.]]></string>
    <!-- Paragraph explaining product review highlights. First parameter is the name of the retailer (e.g. Amazon). -->
    <string name="review_quality_check_explanation_body_highlights"><![CDATA[<b>Highlights</b> are from %s reviews within the last 80 days that we believe to be reliable.]]></string>
    <!-- Text for learn more caption presenting a link with information about review quality. First parameter is for clickable text defined in review_quality_check_info_learn_more_link. -->
    <string name="review_quality_check_info_learn_more">Learn more about %s.</string>
    <!-- Clickable text that links to review quality check SuMo page. First parameter is the Fakespot product name. -->
    <string name="review_quality_check_info_learn_more_link_2">how %s determines review quality</string>
    <!-- Text for title of settings section. -->
    <string name="review_quality_check_settings_title">Settings</string>
    <!-- Text for label for switch preference to show recommended products from review quality check settings section. -->
    <string name="review_quality_check_settings_recommended_products">Show ads in review checker</string>
    <!-- Description for switch preference to show recommended products from review quality check settings section. First parameter is for clickable text defined in review_quality_check_settings_recommended_products_learn_more.-->
    <string name="review_quality_check_settings_recommended_products_description_2" tools:ignore="UnusedResources">You’ll see occasional ads for relevant products. We only advertise products with reliable reviews. %s</string>
    <!-- Clickable text that links to review quality check recommended products support article. -->
    <string name="review_quality_check_settings_recommended_products_learn_more" tools:ignore="UnusedResources">Learn more</string>
    <!-- Text for turning sidebar off button from review quality check settings section. -->
    <string name="review_quality_check_settings_turn_off">Turn off review checker</string>
    <!-- Text for title of recommended product section. This is displayed above a product image, suggested as an alternative to the product reviewed. -->
    <string name="review_quality_check_ad_title" tools:ignore="UnusedResources">More to consider</string>
    <!-- Caption for recommended product section indicating this is an ad by Fakespot. First parameter is the Fakespot product name. -->
    <string name="review_quality_check_ad_caption" tools:ignore="UnusedResources">Ad by %s</string>
    <!-- Caption for review quality check panel. First parameter is for clickable text defined in review_quality_check_powered_by_link. -->
    <string name="review_quality_check_powered_by_2">Review checker is powered by %s</string>
    <!-- Clickable text that links to Fakespot.com. First parameter is the Fakespot product name. In the phrase "Fakespot by Mozilla", "by" can be localized. Does not need to stay by. -->
    <string name="review_quality_check_powered_by_link" tools:ignore="UnusedResources">%s by Mozilla</string>
    <!-- Text for title of warning card informing the user that the current analysis is outdated. -->
    <string name="review_quality_check_outdated_analysis_warning_title" tools:ignore="UnusedResources">New info to check</string>
    <!-- Text for button from warning card informing the user that the current analysis is outdated. Clicking this should trigger the product's re-analysis. -->
    <string name="review_quality_check_outdated_analysis_warning_action" tools:ignore="UnusedResources">Check now</string>
    <!-- Title for warning card informing the user that the current product does not have enough reviews for a review analysis. -->
    <string name="review_quality_check_no_reviews_warning_title">Not enough reviews yet</string>
    <!-- Text for body of warning card informing the user that the current product does not have enough reviews for a review analysis. -->
    <string name="review_quality_check_no_reviews_warning_body">When this product has more reviews, we’ll be able to check their quality.</string>
    <!-- Title for warning card informing the user that the current product is currently not available. -->
    <string name="review_quality_check_product_availability_warning_title">Product is not available</string>
    <!-- Text for the body of warning card informing the user that the current product is currently not available. -->
    <string name="review_quality_check_product_availability_warning_body">If you see this product is back in stock, report it and we’ll work on checking the reviews.</string>
    <!-- Clickable text for warning card informing the user that the current product is currently not available. Clicking this should inform the server that the product is available. -->
    <string name="review_quality_check_product_availability_warning_action_2">Report product is in stock</string>
    <!-- Title for warning card informing the user that the current product's re-analysis is still processing. -->
    <string name="review_quality_check_reanalysis_in_progress_warning_title" moz:RemovedIn="122">Checking review quality</string>
    <!-- Title for warning card informing the user that the current product's analysis is still processing. -->
    <string name="review_quality_check_analysis_in_progress_warning_title" moz:RemovedIn="122">Checking review quality</string>
    <!-- Title for warning card informing the user that the current product's analysis is still processing. The parameter is the percentage progress (0-100%) of the analysis process (e.g. 56%). -->
    <string name="review_quality_check_analysis_in_progress_warning_title_2">Checking review quality (%s)</string>
    <!-- Text for body of warning card informing the user that the current product's analysis is still processing. -->
    <string name="review_quality_check_analysis_in_progress_warning_body">This could take about 60 seconds.</string>
    <!-- Title for info card displayed after the user reports a product is back in stock. -->
    <string name="review_quality_check_analysis_requested_info_title">Thanks for reporting!</string>
    <!-- Text for body of info card displayed after the user reports a product is back in stock. -->
    <string name="review_quality_check_analysis_requested_info_body">We should have info about this product’s reviews within 24 hours. Please check back.</string>
    <!-- Title for info card displayed when the user review checker while on a product that Fakespot does not analyze (e.g. gift cards, music). -->
    <string name="review_quality_check_not_analyzable_info_title">We can’t check these reviews</string>
    <!-- Text for body of info card displayed when the user review checker while on a product that Fakespot does not analyze (e.g. gift cards, music). -->
    <string name="review_quality_check_not_analyzable_info_body">Unfortunately, we can’t check the review quality for certain types of products. For example, gift cards and streaming video, music, and games.</string>
    <!-- Title for info card displayed when another user reported the displayed product is back in stock. -->
    <string name="review_quality_check_analysis_requested_other_user_info_title" tools:ignore="UnusedResources">Info coming soon</string>
    <!-- Text for body of info card displayed when another user reported the displayed product is back in stock. -->
    <string name="review_quality_check_analysis_requested_other_user_info_body" tools:ignore="UnusedResources">We should have info about this product’s reviews within 24 hours. Please check back.</string>
    <!-- Title for info card displayed to the user when analysis finished updating. -->
    <string name="review_quality_check_analysis_updated_confirmation_title" tools:ignore="UnusedResources">Analysis is up to date</string>
    <!-- Text for the action button from info card displayed to the user when analysis finished updating. -->
    <string name="review_quality_check_analysis_updated_confirmation_action" tools:ignore="UnusedResources">Got it</string>
    <!-- Title for error card displayed to the user when an error occurred. -->
    <string name="review_quality_check_generic_error_title">No info available right now</string>
    <!-- Text for body of error card displayed to the user when an error occurred. -->
    <string name="review_quality_check_generic_error_body">We’re working to resolve the issue. Please check back soon.</string>
    <!-- Title for error card displayed to the user when the device is disconnected from the network. -->
    <string name="review_quality_check_no_connection_title">No network connection</string>
    <!-- Text for body of error card displayed to the user when the device is disconnected from the network. -->
    <string name="review_quality_check_no_connection_body">Check your network connection and then try reloading the page.</string>
    <!-- Title for card displayed to the user for products whose reviews were not analyzed yet. -->
    <string name="review_quality_check_no_analysis_title">No info about these reviews yet</string>
    <!-- Text for the body of card displayed to the user for products whose reviews were not analyzed yet. -->
    <string name="review_quality_check_no_analysis_body">To know whether this product’s reviews are reliable, check the review quality. It only takes about 60 seconds.</string>
    <!-- Text for button from body of card displayed to the user for products whose reviews were not analyzed yet. Clicking this should trigger a product analysis. -->
    <string name="review_quality_check_no_analysis_link">Check review quality</string>
    <!-- Headline for review quality check contextual onboarding card. -->
    <string name="review_quality_check_contextual_onboarding_title">Try our trusted guide to product reviews</string>
    <!-- Description for review quality check contextual onboarding card. The first and last two parameters are for retailer names (e.g. Amazon, Walmart). The second parameter is for the name of the application (e.g. Firefox). -->
    <string name="review_quality_check_contextual_onboarding_description">See how reliable product reviews are on %1$s before you buy. Review checker, an experimental feature from %2$s, is built right into the browser. It works on %3$s and %4$s, too.</string>
    <!-- Description for review quality check contextual onboarding card. The first parameters is for retailer name (e.g. Amazon). The second parameter is for the name of the application (e.g. Firefox). -->
    <string name="review_quality_check_contextual_onboarding_description_one_vendor">See how reliable product reviews are on %1$s before you buy. Review Checker, an experimental feature from %2$s, is built right into the browser.</string>
    <!-- Paragraph presenting review quality check feature. First parameter is the Fakespot product name. Second parameter is for clickable text defined in review_quality_check_contextual_onboarding_learn_more_link. In the phrase "Fakespot by Mozilla", "by" can be localized. Does not need to stay by. -->
    <string name="review_quality_check_contextual_onboarding_learn_more">Using the power of %1$s by Mozilla, we help you avoid biased and inauthentic reviews. Our AI model is always improving to protect you as you shop. %2$s</string>
    <!-- Clickable text from the contextual onboarding card that links to review quality check support article. -->
    <string name="review_quality_check_contextual_onboarding_learn_more_link">Learn more</string>
    <!-- Caption text to be displayed in review quality check contextual onboarding card above the opt-in button. First parameter is the Fakespot product name. Following parameters are for clickable texts defined in review_quality_check_contextual_onboarding_privacy_policy and review_quality_check_contextual_onboarding_terms_use. In the phrase "Fakespot by Mozilla", "by" can be localized. Does not need to stay by. -->
    <string name="review_quality_check_contextual_onboarding_caption" moz:RemovedIn="123" tools:ignore="UnusedResources">By selecting “Yes, try it” you agree to %1$s by Mozilla’s %2$s and %3$s.</string>
    <!-- Caption text to be displayed in review quality check contextual onboarding card above the opt-in button. Parameter is the Fakespot product name. After the colon, what appears are two links, each on their own line. The first link is to a Privacy policy (review_quality_check_contextual_onboarding_privacy_policy_2). The second link is to Terms of use (review_quality_check_contextual_onboarding_terms_use_2). -->
    <string name="review_quality_check_contextual_onboarding_caption_2" moz:RemovedIn="123" tools:ignore="UnusedResources">By selecting “Yes, try it” you agree to the following from %1$s:</string>
    <!-- Caption text to be displayed in review quality check contextual onboarding card above the opt-in button. First parameter is Firefox app name, third parameter is the Fakespot product name. Second & fourth are for clickable texts defined in review_quality_check_contextual_onboarding_privacy_policy_3 and review_quality_check_contextual_onboarding_terms_use. -->
    <string name="review_quality_check_contextual_onboarding_caption_3" moz:RemovedIn="124" tools:ignore="UnusedResources">By selecting “Yes, try it” you agree to %1$s\'s %2$s and %3$s\'s %4$s.</string>
    <!-- Caption text to be displayed in review quality check contextual onboarding card above the opt-in button. First parameter is Firefox app name, third parameter is the Fakespot product name. Second & fourth are for clickable texts defined in review_quality_check_contextual_onboarding_privacy_policy_3 and review_quality_check_contextual_onboarding_terms_use. -->
    <string name="review_quality_check_contextual_onboarding_caption_4">By selecting “Yes, try it” you agree to %1$s\’s %2$s and %3$s\’s %4$s.</string>
    <!-- Clickable text from the review quality check contextual onboarding card that links to Fakespot privacy policy. -->
    <string name="review_quality_check_contextual_onboarding_privacy_policy" moz:RemovedIn="123" tools:ignore="UnusedResources">privacy policy</string>
    <!-- Clickable text from the review quality check contextual onboarding card that links to Fakespot privacy policy. -->
    <string name="review_quality_check_contextual_onboarding_privacy_policy_2" moz:RemovedIn="123" tools:ignore="UnusedResources">Privacy policy</string>
    <!-- Clickable text from the review quality check contextual onboarding card that links to Fakespot privacy notice. -->
    <string name="review_quality_check_contextual_onboarding_privacy_policy_3">privacy notice</string>
    <!-- Clickable text from the review quality check contextual onboarding card that links to Fakespot terms of use. -->
    <string name="review_quality_check_contextual_onboarding_terms_use">terms of use</string>
    <!-- Clickable text from the review quality check contextual onboarding card that links to Fakespot terms of use. -->
    <string name="review_quality_check_contextual_onboarding_terms_use_2" moz:RemovedIn="123" tools:ignore="UnusedResources">Terms of use</string>
    <!-- Text for opt-in button from the review quality check contextual onboarding card. -->
    <string name="review_quality_check_contextual_onboarding_primary_button_text">Yes, try it</string>
    <!-- Text for opt-out button from the review quality check contextual onboarding card. -->
    <string name="review_quality_check_contextual_onboarding_secondary_button_text">Not now</string>
    <!-- Text for the first CFR presenting the review quality check feature. -->
    <string name="review_quality_check_first_cfr_message">Find out if you can trust this product’s reviews — before you buy.</string>
    <!-- Text displayed in the first CFR presenting the review quality check feature that opens the review checker when clicked. -->
    <string name="review_quality_check_first_cfr_action" tools:ignore="UnusedResources">Try review checker</string>
    <!-- Text for the second CFR presenting the review quality check feature. -->
    <string name="review_quality_check_second_cfr_message">Are these reviews reliable? Check now to see an adjusted rating.</string>
    <!-- Text displayed in the second CFR presenting the review quality check feature that opens the review checker when clicked. -->
    <string name="review_quality_check_second_cfr_action" tools:ignore="UnusedResources">Open review checker</string>
    <!-- Flag showing that the review quality check feature is work in progress. -->
    <string name="review_quality_check_beta_flag">Beta</string>
    <!-- Content description (not visible, for screen readers etc.) for opening browser menu button to open review quality check bottom sheet. -->
    <string name="review_quality_check_open_handle_content_description">Open review checker</string>
    <!-- Content description (not visible, for screen readers etc.) for closing browser menu button to open review quality check bottom sheet. -->
    <string name="review_quality_check_close_handle_content_description">Close review checker</string>
    <!-- Content description (not visible, for screen readers etc.) for review quality check star rating. First parameter is the number of stars (1-5) representing the rating. -->
    <string name="review_quality_check_star_rating_content_description">%1$s out of 5 stars</string>
    <!-- Text for minimize button from highlights card. When clicked the highlights card should reduce its size. -->
    <string name="review_quality_check_highlights_show_less">Show less</string>
    <!-- Text for maximize button from highlights card. When clicked the highlights card should expand to its full size. -->
    <string name="review_quality_check_highlights_show_more">Show more</string>
    <!-- Text for highlights card quality category header. Reviews shown under this header should refer the product's quality. -->
    <string name="review_quality_check_highlights_type_quality">Quality</string>
    <!-- Text for highlights card price category header. Reviews shown under this header should refer the product's price. -->
    <string name="review_quality_check_highlights_type_price">Price</string>
    <!-- Text for highlights card shipping category header. Reviews shown under this header should refer the product's shipping. -->
    <string name="review_quality_check_highlights_type_shipping">Shipping</string>
    <!-- Text for highlights card packaging and appearance category header. Reviews shown under this header should refer the product's packaging and appearance. -->
    <string name="review_quality_check_highlights_type_packaging_appearance">Packaging and appearance</string>
    <!-- Text for highlights card competitiveness category header. Reviews shown under this header should refer the product's competitiveness. -->
    <string name="review_quality_check_highlights_type_competitiveness">Competitiveness</string>
    <!-- Text that is surrounded by quotes. The parameter is the actual text that is in quotes. An example of that text could be: Excellent craftsmanship, and that is displayed as “Excellent craftsmanship”. The text comes from a buyer's review that the feature is highlighting"   -->
    <string name="surrounded_with_quotes">“%s”</string>

    <!-- Accessibility services actions labels. These will be appended to accessibility actions like "Double tap to.." but not by or applications but by services like Talkback. -->
    <!-- Action label for elements that can be collapsed if interacting with them. Talkback will append this to say "Double tap to collapse". -->
    <string name="a11y_action_label_collapse">collapse</string>
    <!-- Current state for elements that can be collapsed if interacting with them. Talkback will dictate this after a state change. -->
    <string name="a11y_state_label_collapsed">collapsed</string>
    <!-- Action label for elements that can be expanded if interacting with them. Talkback will append this to say "Double tap to expand". -->
    <string name="a11y_action_label_expand">expand</string>
    <!-- Current state for elements that can be expanded if interacting with them. Talkback will dictate this after a state change. -->
    <string name="a11y_state_label_expanded">expanded</string>
    <!-- Action label for links to a website containing documentation about a wallpaper collection. Talkback will append this to say "Double tap to open link to learn more about this collection". -->
    <string name="a11y_action_label_wallpaper_collection_learn_more">open link to learn more about this collection</string>
    <!-- Action label for links that point to an article. Talkback will append this to say "Double tap to read the article". -->
    <string name="a11y_action_label_read_article">read the article</string>
    <!-- Action label for links to the Firefox Pocket website. Talkback will append this to say "Double tap to open link to learn more". -->
    <string name="a11y_action_label_pocket_learn_more">open link to learn more</string>
    <!-- Content description for headings announced by accessibility service. The first parameter is the text of the heading. Talkback will announce the first parameter and then speak the word "Heading" indicating to the user that this text is a heading for a section. -->
    <string name="a11y_heading">%s, Heading</string>
    <!-- Title for dialog displayed when trying to access links present in a text. -->
    <string name="a11y_links_title">Links</string>
    <!-- Additional content description for text bodies that contain urls. -->
    <string name="a11y_links_available">Links available</string>

    <!-- Translations feature-->

    <!-- Translation request dialog -->
    <!-- Title for the translation dialog that allows a user to translate the webpage. -->
    <string name="translations_bottom_sheet_title">Translate this page?</string>
    <!-- Title for the translation dialog that allows a user to translate the webpage when a user uses the translation feature the first time. The first parameter is the name of the application, for example, "Fenix". -->
    <string name="translations_bottom_sheet_title_first_time">Try private translations in %1$s</string>
    <!-- Additional information on the translation dialog that appears when a user uses the translation feature the first time. The first parameter is clickable text with a link, for example, "Learn more". -->
    <string name="translations_bottom_sheet_info_message">For your privacy, translations never leave your device. New languages and improvements coming soon! %1$s</string>
    <!-- Text that links to additional information about the Firefox translations feature. -->
    <string name="translations_bottom_sheet_info_message_learn_more">Learn more</string>
    <!-- Label for the dropdown to select which language to translate from on the translations dialog. Usually the translate from language selected will be the same as the page language. -->
    <string name="translations_bottom_sheet_translate_from">Translate from</string>
    <!-- Label for the dropdown to select which language to translate to on the translations dialog. Usually the translate to language selected will be the user's preferred language. -->
    <string name="translations_bottom_sheet_translate_to">Translate to</string>
    <!-- Button text on the translations dialog to dismiss the dialog and return to the browser. -->
    <string name="translations_bottom_sheet_negative_button">Not now</string>
    <!-- Button text on the translations dialog when a translation error appears, used to dismiss the dialog and return to the browser. -->
    <string name="translations_bottom_sheet_negative_button_error">Done</string>
    <!-- Button text on the translations dialog to begin a translation of the website. -->
    <string name="translations_bottom_sheet_positive_button">Translate</string>
    <!-- Button text on the translations dialog when a translation error appears. -->
    <string name="translations_bottom_sheet_positive_button_error">Try again</string>
    <!-- Inactive button text on the translations dialog that indicates a translation is currently in progress. This button will be accompanied by a loading icon. -->
    <string name="translations_bottom_sheet_translating_in_progress">Translating</string>
    <!-- Button content description (not visible, for screen readers etc.) for the translations dialog translate button that indicates a translation is currently in progress. -->
    <string name="translations_bottom_sheet_translating_in_progress_content_description">Translating in Progress</string>
    <!-- Default dropdown option when initially selecting a language from the translations dialog language selection dropdown. -->
    <string name="translations_bottom_sheet_default_dropdown_selection">Choose a language</string>
    <!-- The title of the warning card informs the user that a translation could not be completed. -->
    <string name="translation_error_could_not_translate_warning_text">There was a problem translating. Please try again.</string>
    <!-- The title of the warning card informs the user that the list of languages cannot be loaded. -->
    <string name="translation_error_could_not_load_languages_warning_text">Couldn’t load languages. Check your internet connection and try again.</string>
    <!-- The title of the warning card informs the user that a language is not supported. The first parameter is the name of the language that is not supported. -->
    <string name="translation_error_language_not_supported_warning_text">Sorry, we don’t support %1$s yet.</string>
    <!-- Button text on the warning card when a language is not supported. The link will take the user to a page to a support page about translations. -->
    <string name="translation_error_language_not_supported_learn_more">Learn more</string>

    <!-- Translations options dialog -->
    <!-- Title of the translation options dialog that allows a user to set their translation options for the site the user is currently on. -->
    <string name="translation_option_bottom_sheet_title">Translation Options</string>
    <!-- Toggle switch label that allows a user to set the setting if they would like the browser to always offer or suggest translations when available. -->
    <string name="translation_option_bottom_sheet_always_translate">Always offer to translate</string>
    <!-- Toggle switch label that allows a user to set if they would like a given language to automatically translate or not. The first parameter is the language name, for example, "Spanish". -->
    <string name="translation_option_bottom_sheet_always_translate_in_language">Always translate %1$s</string>
    <!-- Toggle switch label that allows a user to set if they would like to never be offered a translation of the given language. The first parameter is the language name, for example, "Spanish". -->
    <string name="translation_option_bottom_sheet_never_translate_in_language">Never translate %1$s</string>
    <!-- Toggle switch label that allows a user to set the setting if they would like the browser to never translate the site the user is currently visiting. -->
    <string name="translation_option_bottom_sheet_never_translate_site">Never translate this site</string>
    <!-- Toggle switch description that will appear under the "Never translate these sites" settings toggle switch to provide more information on how this setting interacts with other settings. -->
    <string name="translation_option_bottom_sheet_switch_never_translate_site_description">Overrides all other settings</string>
    <!-- Toggle switch description that will appear under the "Never translate" and "Always translate" toggle switch settings to provide more information on how these  settings interacts with other settings. -->
    <string name="translation_option_bottom_sheet_switch_description">Overrides offers to translate</string>
    <!-- Button text for the button that will take the user to the translation settings dialog. -->
    <string name="translation_option_bottom_sheet_translation_settings">Translation settings</string>
    <!-- Button text for the button that will take the user to a website to learn more about how translations works in the given app. The first parameter is the name of the application, for example, "Fenix". -->
    <string name="translation_option_bottom_sheet_about_translations">About translations in %1$s</string>

    <!-- Translation settings dialog -->
    <!-- Title of the translation settings dialog that allows a user to set their preferred translation settings. -->
    <string name="translation_settings_toolbar_title">Translations</string>
    <!-- Toggle switch label that indicates that the browser should signal or indicate when a translation is possible for any page. -->
    <string name="translation_settings_offer_to_translate">Offer to translate when possible</string>
    <!-- Toggle switch label that indicates that downloading files required for translating is permitted when using data saver mode in Android. -->
    <string name="translation_settings_always_download">Always download languages in data saving mode</string>
    <!-- Section header text that begins the section of a list of different options the user may select to adjust their translation preferences. -->
    <string name="translation_settings_translation_preference">Translation preferences</string>
    <!-- Button text for the button that will take the user to the automatic translations settings dialog. On the automatic translations settings dialog, the user can set if translations should occur automatically for a given language. -->
    <string name="translation_settings_automatic_translation">Automatic translation</string>
    <!-- Button text for the button that will take the user to the never translate these sites dialog. On the never translate these sites dialog, the user can set if translations should never occur on certain websites. -->
    <string name="translation_settings_automatic_never_translate_sites">Never translate these sites</string>
    <!-- Button text for the button that will take the user to the download languages dialog. On the download languages dialog, the user can manage which languages they would like to download for translations. -->
    <string name="translation_settings_download_language">Download languages</string>

    <!-- Automatic translation preference screen -->
    <!-- Title of the automatic translation preference screen that will appear on the toolbar.-->
    <string name="automatic_translation_toolbar_title_preference">Automatic translation</string>
    <!-- Screen header presenting the automatic translation preference feature. It will appear under the toolbar. -->
    <string name="automatic_translation_header_preference">Select a language to manage ”always translate“ and ”never translate“ preferences.</string>

    <!-- Automatic translation options preference screen -->
    <!-- Preference option for offering to translate. Radio button title text.-->
    <string name="automatic_translation_option_offer_to_translate_title_preference">Offer to translate (default)</string>
    <!-- Preference option for offering to translate. Radio button summary text. The first parameter is the name of the app defined in app_name (for example: Fenix)-->
    <string name="automatic_translation_option_offer_to_translate_summary_preference">%1$s will offer to translate sites in this language.</string>
    <!-- Preference option for always translate. Radio button title text. -->
    <string name="automatic_translation_option_always_translate_title_preference">Always translate</string>
    <!-- Preference option for always translate. Radio button summary text. The first parameter is the name of the app defined in app_name (for example: Fenix)-->
    <string name="automatic_translation_option_always_translate_summary_preference">%1$s will translate this language automatically when the page loads.</string>
    <!-- Preference option for never translate. Radio button title text.-->
    <string name="automatic_translation_option_never_translate_title_preference">Never translate</string>
    <!-- Preference option for never translate. Radio button summary text. The first parameter is the name of the app defined in app_name (for example: Fenix)-->
    <string name="automatic_translation_option_never_translate_summary_preference">%1$s will never offer to translate sites in this language.</string>

    <!-- Never translate site preference screen -->
    <!-- Title of the never translate site preference screen that will appear on the toolbar.-->
    <string name="never_translate_site_toolbar_title_preference">Never translate these sites</string>
    <!-- Screen header presenting the never translate site preference feature. It will appear under the toolbar. -->
    <string name="never_translate_site_header_preference">To add a new site: Visit it and select “Never translate this site” from the translation menu.</string>
    <!-- Content description (not visible, for screen readers etc.): For a never-translated site list item that is selected.
             The first parameter is web site url (for example:"wikipedia.com") -->
    <string name="never_translate_site_item_list_content_description_preference">Remove %1$s</string>
    <!-- The Delete site dialogue title will appear when the user clicks on a list item.
             The first parameter is web site url (for example:"wikipedia.com") -->
    <string name="never_translate_site_dialog_title_preference">Delete %1$s?</string>
    <!-- The Delete site dialogue positive button will appear when the user clicks on a list item. The site will be deleted. -->
    <string name="never_translate_site_dialog_confirm_delete_preference">Delete</string>
    <!-- The Delete site dialogue negative button will appear when the user clicks on a list item. The dialog will be dismissed. -->
    <string name="never_translate_site_dialog_cancel_preference">Cancel</string>

    <!-- Download languages preference screen -->
    <!-- Title of the download languages preference screen toolbar.-->
    <string name="download_languages_toolbar_title_preference">Download Languages</string>
    <!-- Screen header presenting the download language preference feature. It will appear under the toolbar.The first parameter is "Learn More," a clickable text with a link. Talkback will append this to say "Double tap to open link to learn more". -->
    <string name="download_languages_header_preference">Download complete languages for faster translations and to translate offline. %1$s</string>
    <!-- Clickable text from the screen header that links to a website. -->
    <string name="download_languages_header_learn_more_preference">Learn more</string>
    <!-- The subhead of the download language preference screen will appear above the pivot language. -->
    <string name="download_languages_available_languages_preference">Available languages</string>
    <!-- Text that will appear beside a core or pivot language package name to show that the language is necessary for the translation feature to function. -->
    <string name="download_languages_default_system_language_require_preference">required</string>
    <!-- A text for download language preference item.
    The first parameter is the language name, for example, "Spanish".
    The second parameter is the language file size, for example, "(3.91 KB)" or, if the language package name is a pivot language, "(required)". -->
    <string name="download_languages_language_item_preference">%1$s (%2$s)</string>
    <!-- The subhead of the download language preference screen will appear above the items that were not downloaded. -->
    <string name="download_language_header_preference">Download Languages</string>
    <!-- All languages list item. When the user presses this item, they can download or delete all languages. -->
    <string name="download_language_all_languages_item_preference">All languages</string>
    <!-- Content description (not visible, for screen readers etc.): For a language list item that was downloaded, the user can now delete it. -->
    <string name="download_languages_item_content_description_downloaded_state">Delete</string>
    <!-- Content description (not visible, for screen readers etc.): For a language list item, downloading is in progress. -->
    <string name="download_languages_item_content_description_in_progress_state">In progress</string>
    <!-- Content description (not visible, for screen readers etc.): For a language list item that was not downloaded. -->
    <string name="download_languages_item_content_description_not_downloaded_state">Download</string>
    <!-- Content description (not visible, for screen readers etc.): For a language list item that is selected. -->
    <string name="download_languages_item_content_description_selected_state">Selected</string>

    <!-- Title for the dialog used by the translations feature to confirm deleting a language.
    The dialog will be presented when the user requests deletion of a language.
    The first parameter is the name of the language, for example, "Spanish" and the second parameter is the size in kilobytes or megabytes of the language file. -->
    <string name="delete_language_file_dialog_title">Delete %1$s (%2$s)?</string>
    <!-- Additional information for the dialog used by the translations feature to confirm deleting a language. The first parameter is the name of the application, for example, "Fenix". -->
    <string name="delete_language_file_dialog_message">If you delete this language, %1$s will download partial languages to your cache as you translate.</string>
    <!-- Title for the dialog used by the translations feature to confirm deleting all languages file.
    The dialog will be presented when the user requests deletion of all languages file.
    The first parameter is the size in kilobytes or megabytes of the language file. -->
    <string name="delete_language_all_languages_file_dialog_title">Delete all languages (%1$s)?</string>
    <!-- Additional information for the dialog used by the translations feature to confirm deleting all languages file. The first parameter is the name of the application, for example, "Fenix". -->
    <string name="delete_language_all_languages_file_dialog_message">If you delete all languages, %1$s will download partial languages to your cache as you translate.</string>
    <!-- Button text on the dialog used by the translations feature to confirm deleting a language. -->
    <string name="delete_language_file_dialog_positive_button_text">Delete</string>
    <!-- Button text on the dialog used by the translations feature to cancel deleting a language. -->
    <string name="delete_language_file_dialog_negative_button_text">Cancel</string>

    <!-- Title for the data saving mode warning dialog used by the translations feature.
    This dialog will be presented when the user attempts to download a language or perform
    a translation without the necessary language files downloaded first when Android's data saver mode is enabled and the user is not using WiFi.
    The first parameter is the size in kilobytes or megabytes of the language file.-->
    <string name="download_language_file_dialog_title">Download while in data saving mode (%1$s)?</string>
    <!-- Additional information for the data saving mode warning dialog used by the translations feature. This text explains the reason a download is required for a translation. -->
    <string name="download_language_file_dialog_message_all_languages">We download partial languages to your cache to keep translations private.</string>
    <!-- Checkbox label text on the data saving mode warning dialog used by the translations feature. This checkbox allows users to ignore the data usage warnings. -->
    <string name="download_language_file_dialog_checkbox_text">Always download in data saving mode</string>
    <!-- Button text on the data saving mode warning dialog used by the translations feature to allow users to confirm they wish to continue and download the language file. -->
    <string name="download_language_file_dialog_positive_button_text">Download</string>
    <!-- Button text on the data saving mode warning dialog used by the translations feature to allow users to confirm they wish to continue and download the language file and perform a translation. -->
    <string name="download_language_file_dialog_positive_button_text_all_languages">Download and translate</string>
    <!-- Button text on the data saving mode warning dialog used by the translations feature to allow users to cancel the action and not perform a download of the language file. -->
    <string name="download_language_file_dialog_negative_button_text">Cancel</string>

    <!-- Debug drawer -->
    <!-- The user-facing title of the Debug Drawer feature. -->
    <string name="debug_drawer_title">Debug Tools</string>
    <!-- Content description (not visible, for screen readers etc.): Navigate back within the debug drawer. -->
    <string name="debug_drawer_back_button_content_description">Navigate back</string>
    <!-- The title of the Tab Tools feature in the Debug Drawer. -->
    <string name="debug_drawer_tab_tools_title">Tab Tools</string>
    <!-- The title of the tab count section in Tab Tools. -->
    <string name="debug_drawer_tab_tools_tab_count_title">Tab count</string>
    <!-- The active tab count category in the tab count section in Tab Tools. -->
    <string name="debug_drawer_tab_tools_tab_count_normal">Active</string>
    <!-- The inactive tab count category in the tab count section in Tab Tools. -->
    <string name="debug_drawer_tab_tools_tab_count_inactive">Inactive</string>
    <!-- The private tab count category in the tab count section in Tab Tools. -->
    <string name="debug_drawer_tab_tools_tab_count_private">Private</string>
    <!-- The total tab count category in the tab count section in Tab Tools. -->
    <string name="debug_drawer_tab_tools_tab_count_total">Total</string>
    <!-- The title of the tab creation tool section in Tab Tools. -->
    <string name="debug_drawer_tab_tools_tab_creation_tool_title">Tab creation tool</string>
    <!-- The label of the text field in the tab creation tool. -->
    <string name="debug_drawer_tab_tools_tab_creation_tool_text_field_label">Tab quantity to create</string>
    <!-- The button text to add tabs to the active tab group in the tab creation tool. -->
    <string name="debug_drawer_tab_tools_tab_creation_tool_button_text_active">Add to active tabs</string>
    <!-- The button text to add tabs to the inactive tab group in the tab creation tool. -->
    <string name="debug_drawer_tab_tools_tab_creation_tool_button_text_inactive">Add to inactive tabs</string>
    <!-- The button text to add tabs to the private tab group in the tab creation tool. -->
    <string name="debug_drawer_tab_tools_tab_creation_tool_button_text_private">Add to private tabs</string>
</resources><|MERGE_RESOLUTION|>--- conflicted
+++ resolved
@@ -321,21 +321,15 @@
     <!-- Title for set firefox as default browser screen used by Nimbus experiments.
         Note: The word "Firefox" should NOT be translated -->
     <string name="juno_onboarding_default_browser_title_nimbus_3" tools:ignore="UnusedResources">Find out why millions love Firefox</string>
-<<<<<<< HEAD
     <!-- Title for set firefox as default browser screen used by Nimbus experiments. -->
     <string name="juno_onboarding_default_browser_title_nimbus_4" tools:ignore="UnusedResources">Safe browsing with more choices</string>
-=======
->>>>>>> 14f0594f
     <!-- Description for set firefox as default browser screen used by Nimbus experiments. -->
     <string name="juno_onboarding_default_browser_description_nimbus_3">Our non-profit backed browser helps stop companies from secretly following you around the web.</string>
     <!-- Description for set firefox as default browser screen used by Nimbus experiments. -->
     <string name="juno_onboarding_default_browser_description_nimbus_4" tools:ignore="UnusedResources">More than 100 million people protect their privacy by choosing a browser that’s backed by a nonprofit.</string>
     <!-- Description for set firefox as default browser screen used by Nimbus experiments. -->
-<<<<<<< HEAD
     <string name="juno_onboarding_default_browser_description_nimbus_5" tools:ignore="UnusedResources">Known trackers? Blocked automatically. Extensions? Try all 700. PDFs? Our built-in reader makes them easy to manage.</string>
     <!-- Description for set firefox as default browser screen used by Nimbus experiments. -->
-=======
->>>>>>> 14f0594f
     <string name="juno_onboarding_default_browser_description_nimbus_2" moz:RemovedIn="124" tools:ignore="UnusedResources">Our non-profit backed browser helps stop companies from secretly following you around the web.\n\nLearn more in our privacy notice.</string>
     <!-- Text for the link to the privacy notice webpage for set as firefox default browser screen.
     This is part of the string with the key "juno_onboarding_default_browser_description". -->
