--- conflicted
+++ resolved
@@ -133,12 +133,8 @@
 
     override fun onDismiss(dialog: DialogInterface) {
         super.onDismiss(dialog)
-<<<<<<< HEAD
-        requireComponents.appStore.dispatch(AppAction.ShoppingSheetStateUpdated(expanded = false))
+        requireComponents.appStore.dispatch(AppAction.ShoppingAction.ShoppingSheetStateUpdated(expanded = false))
         store.dispatch(ReviewQualityCheckAction.BottomSheetClosed(dismissSource))
-=======
-        requireComponents.appStore.dispatch(AppAction.ShoppingAction.ShoppingSheetStateUpdated(expanded = false))
->>>>>>> d012d7cf
     }
 
     private fun BottomSheetBehavior<View>.setPeekHeightToHalfScreenHeight() {
