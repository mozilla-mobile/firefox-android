--- conflicted
+++ resolved
@@ -41,14 +41,11 @@
 
     val overflowView: ImageButton get() = binding.overflowMenu
 
-<<<<<<< HEAD
     init {
         overflowView.increaseTapArea(OVERFLOW_EXTRA_DIPS)
         iconView.increaseTapArea(OVERFLOW_EXTRA_DIPS)
     }
 
-=======
->>>>>>> cbf3d1d8
     /**
      * Change visibility of parts of this view based on what type of item is being represented.
      */
@@ -106,12 +103,9 @@
 
     enum class ItemType {
         SITE, FOLDER
-<<<<<<< HEAD
     }
 
     companion object {
         private const val OVERFLOW_EXTRA_DIPS = 16
-=======
->>>>>>> cbf3d1d8
     }
 }