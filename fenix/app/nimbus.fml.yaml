--- conflicted
+++ resolved
@@ -267,21 +267,7 @@
       enabled:
         description: If true, the feature shows up in the search bar.
         type: Boolean
-<<<<<<< HEAD
         default: true
-=======
-        default: false
-    defaults:
-      - channel: beta
-        value:
-          enabled: true
-      - channel: nightly
-        value:
-          enabled: true
-      - channel: developer
-        value:
-          enabled: true
->>>>>>> d32d03f5
 
   growth-data:
     description: A feature measuring campaign growth data
